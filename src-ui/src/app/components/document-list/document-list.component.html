<app-page-header [title]="getTitle()">

  <div ngbDropdown class="d-inline-block mr-2">
<<<<<<< HEAD
    <button class="btn btn-sm btn-outline-primary" id="dropdownSelect" ngbDropdownToggle>
      <svg class="toolbaricon" fill="currentColor">
        <use xlink:href="assets/bootstrap-icons.svg#text-indent-left" />
      </svg>
      Select
    </button>
    <div ngbDropdownMenu aria-labelledby="dropdownSelect" class="shadow">
      <button ngbDropdownItem (click)="list.selectPage()">Select page</button>
      <button ngbDropdownItem (click)="list.selectAll()">Select all</button>
      <button ngbDropdownItem (click)="list.selectNone()">Select none</button>
=======
    <button class="btn btn-sm btn-outline-primary" id="dropdownBasic1" ngbDropdownToggle>
      <svg class="toolbaricon" fill="currentColor">
        <use xlink:href="assets/bootstrap-icons.svg#text-indent-left" />
      </svg>
      Bulk edit
    </button>
    <div ngbDropdownMenu aria-labelledby="dropdownBasic1" class="shadow">
      <button ngbDropdownItem (click)="list.selectPage()">Select page</button>
      <button ngbDropdownItem (click)="list.selectAll()">Select all</button>
      <button ngbDropdownItem (click)="list.selectNone()">Select none</button>
      <div class="dropdown-divider"></div>
      <button ngbDropdownItem [disabled]="list.selected.size == 0" (click)="bulkSetCorrespondent()">Set correspondent</button>
      <button ngbDropdownItem [disabled]="list.selected.size == 0" (click)="bulkRemoveCorrespondent()">Remove correspondent</button>
      <button ngbDropdownItem [disabled]="list.selected.size == 0" (click)="bulkSetDocumentType()">Set document type</button>
      <button ngbDropdownItem [disabled]="list.selected.size == 0" (click)="bulkRemoveDocumentType()">Remove document type</button>
      <button ngbDropdownItem [disabled]="list.selected.size == 0" (click)="bulkAddTag()">Add tag</button>
      <button ngbDropdownItem [disabled]="list.selected.size == 0" (click)="bulkRemoveTag()">Remove tag</button>
      <div class="dropdown-divider"></div>
      <button ngbDropdownItem [disabled]="list.selected.size == 0" (click)="bulkDelete()">Delete</button>
>>>>>>> 9ace1994
    </div>
  </div>

  <div class="btn-group btn-group-toggle" ngbRadioGroup [(ngModel)]="displayMode"
    (ngModelChange)="saveDisplayMode()">
    <label ngbButtonLabel class="btn-outline-primary btn-sm">
      <input ngbButton type="radio" class="btn btn-sm" value="details">
      <svg class="toolbaricon" fill="currentColor">
        <use xlink:href="assets/bootstrap-icons.svg#list-ul" />
      </svg>
    </label>
    <label ngbButtonLabel class="btn-outline-primary btn-sm">
      <input ngbButton type="radio" class="btn btn-sm" value="smallCards">
      <svg class="toolbaricon" fill="currentColor">
        <use xlink:href="assets/bootstrap-icons.svg#grid" />
      </svg>
    </label>
    <label ngbButtonLabel class="btn-outline-primary btn-sm">
      <input ngbButton type="radio" class="btn btn-sm" value="largeCards">
      <svg class="toolbaricon" fill="currentColor">
        <use xlink:href="assets/bootstrap-icons.svg#hdd-stack" />
      </svg>
    </label>
  </div>

  <div class="btn-group btn-group-toggle ml-2" ngbRadioGroup [(ngModel)]="list.sortReverse">
    <div ngbDropdown class="btn-group">
      <button class="btn btn-outline-primary btn-sm" id="dropdownBasic1" ngbDropdownToggle>Sort by</button>
      <div ngbDropdownMenu aria-labelledby="dropdownBasic1" class="shadow">
        <button *ngFor="let f of getSortFields()" ngbDropdownItem (click)="list.sortField = f.field"
          [class.active]="list.sortField == f.field">{{f.name}}</button>
      </div>
    </div>
    <label ngbButtonLabel class="btn-outline-primary btn-sm">
      <input ngbButton type="radio" class="btn btn-sm" [value]="false">
      <svg class="toolbaricon" fill="currentColor">
        <use xlink:href="assets/bootstrap-icons.svg#sort-alpha-down" />
      </svg>
    </label>
    <label ngbButtonLabel class="btn-outline-primary btn-sm">
      <input ngbButton type="radio" class="btn btn-sm" [value]="true">
      <svg class="toolbaricon" fill="currentColor">
        <use xlink:href="assets/bootstrap-icons.svg#sort-alpha-up-alt" />
      </svg>
    </label>
  </div>

  <div class="btn-group ml-2">

    <div class="btn-group" ngbDropdown role="group">
      <button class="btn btn-sm btn-outline-primary dropdown-toggle" ngbDropdownToggle>Views</button>
      <div class="dropdown-menu shadow" ngbDropdownMenu>
        <ng-container *ngIf="!list.savedViewId">
          <button ngbDropdownItem *ngFor="let view of savedViewService.allViews" (click)="loadViewConfig(view)">{{view.name}}</button>
          <div class="dropdown-divider" *ngIf="savedViewService.allViews.length > 0"></div>
        </ng-container>

        <button ngbDropdownItem (click)="saveViewConfig()" *ngIf="list.savedViewId">Save "{{list.savedViewTitle}}"</button>
        <button ngbDropdownItem (click)="saveViewConfigAs()">Save as...</button>
      </div>
    </div>

  </div>

</app-page-header>

<div class="w-100 mb-2 mb-sm-4">
  <app-filter-editor *ngIf="!isBulkEditing" [(filterRules)]="list.filterRules" #filterEditor></app-filter-editor>

  <app-bulk-editor *ngIf="isBulkEditing"
    [viewDocuments]="list.documents"
    [(selectedDocuments)]="list.selected"
    (selectPage)="list.selectPage()"
    (selectAll)="list.selectAll()"
    (selectNone)="list.selectNone()"
    (setTags)="bulkSetTags($event)"
    (setCorrespondent)="bulkSetCorrespondent($event)"
    (setDocumentType)="bulkSetDocumentType($event)"
    (delete)="bulkDelete()">
</app-bulk-editor>
</div>

<div class="d-flex justify-content-between align-items-center">
<<<<<<< HEAD
  <p><span *ngIf="list.selected.size > 0">Selected {{list.selected.size}} of </span>{{list.collectionSize || 0}} document{{list.collectionSize > 1 ? 's' : ''}} <span *ngIf="isFiltered">(filtered)</span></p>
=======
  <p><span *ngIf="list.selected.size > 0">Selected {{list.selected.size}} of </span>{{list.collectionSize || 0}} document(s) <span *ngIf="isFiltered">(filtered)</span></p>
>>>>>>> 9ace1994
  <ngb-pagination [pageSize]="list.currentPageSize" [collectionSize]="list.collectionSize" [(page)]="list.currentPage" [maxSize]="5"
  [rotate]="true" (pageChange)="list.reload()" aria-label="Default pagination"></ngb-pagination>
</div>

<div *ngIf="displayMode == 'largeCards'">
  <app-document-card-large [selected]="list.isSelected(d)" (selectedChange)="list.setSelected(d, $event)"   *ngFor="let d of list.documents; trackBy: trackByDocumentId" [document]="d" [details]="d.content" (clickTag)="clickTag($event)" (clickCorrespondent)="clickCorrespondent($event)">
  </app-document-card-large>
</div>

<table class="table table-sm border shadow-sm" *ngIf="displayMode == 'details'">
  <thead>
    <th></th>
    <th class="d-none d-lg-table-cell">ASN</th>
    <th class="d-none d-md-table-cell">Correspondent</th>
    <th>Title</th>
    <th class="d-none d-xl-table-cell">Document type</th>
    <th>Created</th>
    <th class="d-none d-xl-table-cell">Added</th>
  </thead>
  <tbody>
<<<<<<< HEAD
    <tr *ngFor="let d of list.documents" [ngClass]="list.isSelected(d) ? 'table-row-selected' : ''">
=======
    <tr *ngFor="let d of list.documents; trackBy: trackByDocumentId" [ngClass]="list.isSelected(d) ? 'table-row-selected' : ''">
>>>>>>> 9ace1994
      <td>
        <div class="custom-control custom-checkbox">
          <input type="checkbox" class="custom-control-input" id="docCheck{{d.id}}" [checked]="list.isSelected(d)" (change)="list.setSelected(d, $event.target.checked)">
          <label class="custom-control-label" for="docCheck{{d.id}}"></label>
        </div>
      </td>
      <td class="d-none d-lg-table-cell">
        {{d.archive_serial_number}}
      </td>
      <td class="d-none d-md-table-cell">
        <ng-container *ngIf="d.correspondent">
          <a [routerLink]="" (click)="clickCorrespondent(d.correspondent)" title="Filter by correspondent">{{(d.correspondent$ | async)?.name}}</a>
        </ng-container>
      </td>
      <td>
        <a routerLink="/documents/{{d.id}}" title="Edit document" style="overflow-wrap: anywhere;">{{d.title | documentTitle}}</a>
        <app-tag [tag]="t" *ngFor="let t of d.tags$ | async" class="ml-1" clickable="true" linkTitle="Filter by tag" (click)="clickTag(t.id)"></app-tag>
      </td>
      <td class="d-none d-xl-table-cell">
        <ng-container *ngIf="d.document_type">
          <a [routerLink]="" (click)="clickDocumentType(d.document_type)" title="Filter by document type">{{(d.document_type$ | async)?.name}}</a>
        </ng-container>
      </td>
      <td>
        {{d.created | date}}
      </td>
      <td class="d-none d-xl-table-cell">
        {{d.added | date}}
      </td>
    </tr>
  </tbody>
</table>


<<<<<<< HEAD
<div class="m-n2 row m-n2 row row-cols-paperless-cards" *ngIf="displayMode == 'smallCards'">
  <app-document-card-small [document]="d" [selected]="list.isSelected(d)" (selectedChange)="list.setSelected(d, $event)" *ngFor="let d of list.documents" (clickTag)="clickTag($event)" (clickCorrespondent)="clickCorrespondent($event)"></app-document-card-small>
=======
<div class="m-n2 row row-cols-paperless-cards" *ngIf="displayMode == 'smallCards'">
  <app-document-card-small [selected]="list.isSelected(d)" (selectedChange)="list.setSelected(d, $event)"  [document]="d" *ngFor="let d of list.documents; trackBy: trackByDocumentId" (clickTag)="clickTag($event)" (clickCorrespondent)="clickCorrespondent($event)"></app-document-card-small>
>>>>>>> 9ace1994
</div><|MERGE_RESOLUTION|>--- conflicted
+++ resolved
@@ -1,7 +1,6 @@
 <app-page-header [title]="getTitle()">
 
   <div ngbDropdown class="d-inline-block mr-2">
-<<<<<<< HEAD
     <button class="btn btn-sm btn-outline-primary" id="dropdownSelect" ngbDropdownToggle>
       <svg class="toolbaricon" fill="currentColor">
         <use xlink:href="assets/bootstrap-icons.svg#text-indent-left" />
@@ -12,27 +11,6 @@
       <button ngbDropdownItem (click)="list.selectPage()">Select page</button>
       <button ngbDropdownItem (click)="list.selectAll()">Select all</button>
       <button ngbDropdownItem (click)="list.selectNone()">Select none</button>
-=======
-    <button class="btn btn-sm btn-outline-primary" id="dropdownBasic1" ngbDropdownToggle>
-      <svg class="toolbaricon" fill="currentColor">
-        <use xlink:href="assets/bootstrap-icons.svg#text-indent-left" />
-      </svg>
-      Bulk edit
-    </button>
-    <div ngbDropdownMenu aria-labelledby="dropdownBasic1" class="shadow">
-      <button ngbDropdownItem (click)="list.selectPage()">Select page</button>
-      <button ngbDropdownItem (click)="list.selectAll()">Select all</button>
-      <button ngbDropdownItem (click)="list.selectNone()">Select none</button>
-      <div class="dropdown-divider"></div>
-      <button ngbDropdownItem [disabled]="list.selected.size == 0" (click)="bulkSetCorrespondent()">Set correspondent</button>
-      <button ngbDropdownItem [disabled]="list.selected.size == 0" (click)="bulkRemoveCorrespondent()">Remove correspondent</button>
-      <button ngbDropdownItem [disabled]="list.selected.size == 0" (click)="bulkSetDocumentType()">Set document type</button>
-      <button ngbDropdownItem [disabled]="list.selected.size == 0" (click)="bulkRemoveDocumentType()">Remove document type</button>
-      <button ngbDropdownItem [disabled]="list.selected.size == 0" (click)="bulkAddTag()">Add tag</button>
-      <button ngbDropdownItem [disabled]="list.selected.size == 0" (click)="bulkRemoveTag()">Remove tag</button>
-      <div class="dropdown-divider"></div>
-      <button ngbDropdownItem [disabled]="list.selected.size == 0" (click)="bulkDelete()">Delete</button>
->>>>>>> 9ace1994
     </div>
   </div>
 
@@ -116,11 +94,7 @@
 </div>
 
 <div class="d-flex justify-content-between align-items-center">
-<<<<<<< HEAD
   <p><span *ngIf="list.selected.size > 0">Selected {{list.selected.size}} of </span>{{list.collectionSize || 0}} document{{list.collectionSize > 1 ? 's' : ''}} <span *ngIf="isFiltered">(filtered)</span></p>
-=======
-  <p><span *ngIf="list.selected.size > 0">Selected {{list.selected.size}} of </span>{{list.collectionSize || 0}} document(s) <span *ngIf="isFiltered">(filtered)</span></p>
->>>>>>> 9ace1994
   <ngb-pagination [pageSize]="list.currentPageSize" [collectionSize]="list.collectionSize" [(page)]="list.currentPage" [maxSize]="5"
   [rotate]="true" (pageChange)="list.reload()" aria-label="Default pagination"></ngb-pagination>
 </div>
@@ -141,11 +115,7 @@
     <th class="d-none d-xl-table-cell">Added</th>
   </thead>
   <tbody>
-<<<<<<< HEAD
-    <tr *ngFor="let d of list.documents" [ngClass]="list.isSelected(d) ? 'table-row-selected' : ''">
-=======
     <tr *ngFor="let d of list.documents; trackBy: trackByDocumentId" [ngClass]="list.isSelected(d) ? 'table-row-selected' : ''">
->>>>>>> 9ace1994
       <td>
         <div class="custom-control custom-checkbox">
           <input type="checkbox" class="custom-control-input" id="docCheck{{d.id}}" [checked]="list.isSelected(d)" (change)="list.setSelected(d, $event.target.checked)">
@@ -179,12 +149,6 @@
   </tbody>
 </table>
 
-
-<<<<<<< HEAD
-<div class="m-n2 row m-n2 row row-cols-paperless-cards" *ngIf="displayMode == 'smallCards'">
-  <app-document-card-small [document]="d" [selected]="list.isSelected(d)" (selectedChange)="list.setSelected(d, $event)" *ngFor="let d of list.documents" (clickTag)="clickTag($event)" (clickCorrespondent)="clickCorrespondent($event)"></app-document-card-small>
-=======
 <div class="m-n2 row row-cols-paperless-cards" *ngIf="displayMode == 'smallCards'">
   <app-document-card-small [selected]="list.isSelected(d)" (selectedChange)="list.setSelected(d, $event)"  [document]="d" *ngFor="let d of list.documents; trackBy: trackByDocumentId" (clickTag)="clickTag($event)" (clickCorrespondent)="clickCorrespondent($event)"></app-document-card-small>
->>>>>>> 9ace1994
 </div>