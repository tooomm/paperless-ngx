--- conflicted
+++ resolved
@@ -19,13 +19,10 @@
 import { ToastService } from 'src/app/services/toast.service';
 import { TextComponent } from '../common/input/text/text.component';
 import { SettingsService, SETTINGS_KEYS } from 'src/app/services/settings.service';
-<<<<<<< HEAD
 import { dirtyCheck, DirtyComponent } from '@ngneat/dirty-check-forms';
 import { Observable, Subscription, BehaviorSubject } from 'rxjs';
-=======
 import { PaperlessDocumentSuggestions } from 'src/app/data/paperless-document-suggestions';
 import { FILTER_FULLTEXT_MORELIKE } from 'src/app/data/filter-rule-type';
->>>>>>> b469937d
 
 @Component({
   selector: 'app-document-detail',
@@ -70,11 +67,10 @@
   previewCurrentPage: number = 1
   previewNumPages: number = 1
 
-<<<<<<< HEAD
   store: BehaviorSubject<any>
   storeSub: Subscription
   isDirty$: Observable<boolean>
-=======
+
   @ViewChild('nav') nav: NgbNav
   @ViewChild('pdfPreview') set pdfPreview(element) {
     // this gets called when compontent added or removed from DOM
@@ -83,7 +79,6 @@
       setTimeout(()=> this.nav?.select(1));
     }
   }
->>>>>>> b469937d
 
   constructor(
     private documentsService: DocumentService,
