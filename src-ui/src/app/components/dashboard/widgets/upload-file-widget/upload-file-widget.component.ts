--- conflicted
+++ resolved
@@ -1,12 +1,6 @@
-<<<<<<< HEAD
-import { HttpEventType } from '@angular/common/http'
-import { Component, OnInit } from '@angular/core'
-import { FileSystemFileEntry, NgxFileDropEntry } from 'ngx-file-drop'
-import { ComponentWithPermissions } from 'src/app/components/with-permissions/with-permissions.component'
-=======
 import { Component } from '@angular/core'
 import { NgxFileDropEntry } from 'ngx-file-drop'
->>>>>>> 3bd22f0b
+import { ComponentWithPermissions } from 'src/app/components/with-permissions/with-permissions.component'
 import {
   ConsumerStatusService,
   FileStatus,
@@ -21,14 +15,7 @@
   templateUrl: './upload-file-widget.component.html',
   styleUrls: ['./upload-file-widget.component.scss'],
 })
-<<<<<<< HEAD
-export class UploadFileWidgetComponent
-  extends ComponentWithPermissions
-  implements OnInit
-{
-=======
-export class UploadFileWidgetComponent {
->>>>>>> 3bd22f0b
+export class UploadFileWidgetComponent extends ComponentWithPermissions {
   alertsExpanded = false
 
   constructor(
