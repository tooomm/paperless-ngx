.. _configuration:

*************
Configuration
*************

Paperless provides a wide range of customizations.
Depending on how you run paperless, these settings have to be defined in different
places.

*   If you run paperless on docker, ``paperless.conf`` is not used. Rather, configure
    paperless by copying necessary options to ``docker-compose.env``.
*   If you are running paperless on anything else, paperless will search for the
    configuration file in these locations and use the first one it finds:

    .. code::

        /path/to/paperless/paperless.conf
        /etc/paperless.conf
        /usr/local/etc/paperless.conf


Required services
#################

PAPERLESS_REDIS=<url>
    This is required for processing scheduled tasks such as email fetching, index
    optimization and for training the automatic document matcher.

    Defaults to redis://localhost:6379.

PAPERLESS_DBHOST=<hostname>
    By default, sqlite is used as the database backend. This can be changed here.
    Set PAPERLESS_DBHOST and PostgreSQL will be used instead of mysql.

PAPERLESS_DBPORT=<port>
    Adjust port if necessary.

    Default is 5432.

PAPERLESS_DBNAME=<name>
    Database name in PostgreSQL.

    Defaults to "paperless".

PAPERLESS_DBUSER=<name>
    Database user in PostgreSQL.

    Defaults to "paperless".

PAPERLESS_DBPASS=<password>
    Database password for PostgreSQL.

    Defaults to "paperless".

PAPERLESS_DBSSLMODE=<mode>
    SSL mode to use when connecting to PostgreSQL.

    See `the official documentation about sslmode <https://www.postgresql.org/docs/current/libpq-ssl.html>`_.

    Default is ``prefer``.

Paths and folders
#################

PAPERLESS_CONSUMPTION_DIR=<path>
    This where your documents should go to be consumed.  Make sure that it exists
    and that the user running the paperless service can read/write its contents
    before you start Paperless.

    Don't change this when using docker, as it only changes the path within the
    container. Change the local consumption directory in the docker-compose.yml
    file instead.

    Defaults to "../consume/", relative to the "src" directory.

PAPERLESS_DATA_DIR=<path>
    This is where paperless stores all its data (search index, SQLite database,
    classification model, etc).

    Defaults to "../data/", relative to the "src" directory.

PAPERLESS_TRASH_DIR=<path>
    Instead of removing deleted documents, they are moved to this directory.

    This must be writeable by the user running paperless. When running inside
    docker, ensure that this path is within a permanent volume (such as
    "../media/trash") so it won't get lost on upgrades.

    Defaults to empty (i.e. really delete documents).

PAPERLESS_MEDIA_ROOT=<path>
    This is where your documents and thumbnails are stored.

    You can set this and PAPERLESS_DATA_DIR to the same folder to have paperless
    store all its data within the same volume.

    Defaults to "../media/", relative to the "src" directory.

PAPERLESS_STATICDIR=<path>
    Override the default STATIC_ROOT here.  This is where all static files
    created using "collectstatic" manager command are stored.

    Unless you're doing something fancy, there is no need to override this.

    Defaults to "../static/", relative to the "src" directory.

PAPERLESS_FILENAME_FORMAT=<format>
    Changes the filenames paperless uses to store documents in the media directory.
    See :ref:`advanced-file_name_handling` for details.

    Default is none, which disables this feature.

PAPERLESS_LOGGING_DIR=<path>
    This is where paperless will store log files.

    Defaults to "``PAPERLESS_DATA_DIR``/log/".


Logging
#######

PAPERLESS_LOGROTATE_MAX_SIZE=<num>
    Maximum file size for log files before they are rotated, in bytes.

    Defaults to 1 MiB.

PAPERLESS_LOGROTATE_MAX_BACKUPS=<num>
    Number of rotated log files to keep.

    Defaults to 20.

.. _hosting-and-security:

Hosting & Security
##################

PAPERLESS_SECRET_KEY=<key>
    Paperless uses this to make session tokens. If you expose paperless on the
    internet, you need to change this, since the default secret is well known.

    Use any sequence of characters. The more, the better. You don't need to
    remember this. Just face-roll your keyboard.

    Default is listed in the file ``src/paperless/settings.py``.

PAPERLESS_URL=<url>
    This setting can be used to set the three options below (ALLOWED_HOSTS,
    CORS_ALLOWED_HOSTS and CSRF_TRUSTED_ORIGINS). If the other options are
    set the values will be combined with this one. Do not include a trailing
    slash. E.g. https://paperless.domain.com

    Defaults to empty string, leaving the other settings unaffected.

PAPERLESS_CSRF_TRUSTED_ORIGINS=<comma-separated-list>
    A list of trusted origins for unsafe requests (e.g. POST). As of Django 4.0
    this is required to access the Django admin via the web.
    See https://docs.djangoproject.com/en/4.0/ref/settings/#csrf-trusted-origins

    Can also be set using PAPERLESS_URL (see above).

    Defaults to empty string, which does not add any origins to the trusted list.

PAPERLESS_ALLOWED_HOSTS=<comma-separated-list>
    If you're planning on putting Paperless on the open internet, then you
    really should set this value to the domain name you're using.  Failing to do
    so leaves you open to HTTP host header attacks:
    https://docs.djangoproject.com/en/3.1/topics/security/#host-header-validation

    Just remember that this is a comma-separated list, so "example.com" is fine,
    as is "example.com,www.example.com", but NOT " example.com" or "example.com,"

    Can also be set using PAPERLESS_URL (see above).

    If manually set, please remember to include "localhost". Otherwise docker
    healthcheck will fail.

    Defaults to "*", which is all hosts.

PAPERLESS_CORS_ALLOWED_HOSTS=<comma-separated-list>
    You need to add your servers to the list of allowed hosts that can do CORS
    calls. Set this to your public domain name.

    Can also be set using PAPERLESS_URL (see above).

    Defaults to "http://localhost:8000".

PAPERLESS_FORCE_SCRIPT_NAME=<path>
    To host paperless under a subpath url like example.com/paperless you set
    this value to /paperless. No trailing slash!

    Defaults to none, which hosts paperless at "/".

PAPERLESS_STATIC_URL=<path>
    Override the STATIC_URL here.  Unless you're hosting Paperless off a
    subdomain like /paperless/, you probably don't need to change this.

    Defaults to "/static/".

PAPERLESS_AUTO_LOGIN_USERNAME=<username>
    Specify a username here so that paperless will automatically perform login
    with the selected user.

    .. danger::

        Do not use this when exposing paperless on the internet. There are no
        checks in place that would prevent you from doing this.

    Defaults to none, which disables this feature.

PAPERLESS_ADMIN_USER=<username>
    If this environment variable is specified, Paperless automatically creates
    a superuser with the provided username at start. This is useful in cases
    where you can not run the `createsuperuser` command separately, such as Kubernetes
    or AWS ECS.

    Requires `PAPERLESS_ADMIN_PASSWORD` to be set.

    .. note::

        This will not change an existing [super]user's password, nor will
        it recreate a user that already exists. You can leave this throughout
        the lifecycle of the containers.

PAPERLESS_ADMIN_MAIL=<email>
    (Optional) Specify superuser email address. Only used when
    `PAPERLESS_ADMIN_USER` is set.

    Defaults to ``root@localhost``.

PAPERLESS_ADMIN_PASSWORD=<password>
    Only used when `PAPERLESS_ADMIN_USER` is set.
    This will be the password of the automatically created superuser.


PAPERLESS_COOKIE_PREFIX=<str>
    Specify a prefix that is added to the cookies used by paperless to identify
    the currently logged in user. This is useful for when you're running two
    instances of paperless on the same host.

    After changing this, you will have to login again.

    Defaults to ``""``, which does not alter the cookie names.

PAPERLESS_ENABLE_HTTP_REMOTE_USER=<bool>
    Allows authentication via HTTP_REMOTE_USER which is used by some SSO
    applications.

    .. warning::

        This will allow authentication by simply adding a ``Remote-User: <username>`` header
        to a request. Use with care! You especially *must* ensure that any such header is not
        passed from your proxy server to paperless.

        If you're exposing paperless to the internet directly, do not use this.

        Also see the warning `in the official documentation <https://docs.djangoproject.com/en/3.1/howto/auth-remote-user/#configuration>`.

    Defaults to `false` which disables this feature.

PAPERLESS_HTTP_REMOTE_USER_HEADER_NAME=<str>
    If `PAPERLESS_ENABLE_HTTP_REMOTE_USER` is enabled, this property allows to
    customize the name of the HTTP header from which the authenticated username
    is extracted. Values are in terms of
    [HttpRequest.META](https://docs.djangoproject.com/en/3.1/ref/request-response/#django.http.HttpRequest.META).
    Thus, the configured value must start with `HTTP_` followed by the
    normalized actual header name.

    Defaults to `HTTP_REMOTE_USER`.

PAPERLESS_LOGOUT_REDIRECT_URL=<str>
    URL to redirect the user to after a logout. This can be used together with
    `PAPERLESS_ENABLE_HTTP_REMOTE_USER` to redirect the user back to the SSO
    application's logout page.

    Defaults to None, which disables this feature.

.. _configuration-ocr:

OCR settings
############

Paperless uses `OCRmyPDF <https://ocrmypdf.readthedocs.io/en/latest/>`_ for
performing OCR on documents and images. Paperless uses sensible defaults for
most settings, but all of them can be configured to your needs.

PAPERLESS_OCR_LANGUAGE=<lang>
    Customize the language that paperless will attempt to use when
    parsing documents.

    It should be a 3-letter language code consistent with ISO
    639: https://www.loc.gov/standards/iso639-2/php/code_list.php

    Set this to the language most of your documents are written in.

    This can be a combination of multiple languages such as ``deu+eng``,
    in which case tesseract will use whatever language matches best.
    Keep in mind that tesseract uses much more cpu time with multiple
    languages enabled.

    Defaults to "eng".

		Note: If your language contains a '-' such as chi-sim, you must use chi_sim

PAPERLESS_OCR_MODE=<mode>
    Tell paperless when and how to perform ocr on your documents. Four modes
    are available:

    *   ``skip``: Paperless skips all pages and will perform ocr only on pages
        where no text is present. This is the safest option.
    *   ``skip_noarchive``: In addition to skip, paperless won't create an
        archived version of your documents when it finds any text in them.
        This is useful if you don't want to have two almost-identical versions
        of your digital documents in the media folder. This is the fastest option.
    *   ``redo``: Paperless will OCR all pages of your documents and attempt to
        replace any existing text layers with new text. This will be useful for
        documents from scanners that already performed OCR with insufficient
        results. It will also perform OCR on purely digital documents.

        This option may fail on some documents that have features that cannot
        be removed, such as forms. In this case, the text from the document is
        used instead.
    *   ``force``: Paperless rasterizes your documents, converting any text
        into images and puts the OCRed text on top. This works for all documents,
        however, the resulting document may be significantly larger and text
        won't appear as sharp when zoomed in.

    The default is ``skip``, which only performs OCR when necessary and always
    creates archived documents.

    Read more about this in the `OCRmyPDF documentation <https://ocrmypdf.readthedocs.io/en/latest/advanced.html#when-ocr-is-skipped>`_.

PAPERLESS_OCR_CLEAN=<mode>
    Tells paperless to use ``unpaper`` to clean any input document before
    sending it to tesseract. This uses more resources, but generally results
    in better OCR results. The following modes are available:

    *   ``clean``: Apply unpaper.
    *   ``clean-final``: Apply unpaper, and use the cleaned images to build the
        output file instead of the original images.
    *   ``none``: Do not apply unpaper.

    Defaults to ``clean``.

    .. note::

        ``clean-final`` is incompatible with ocr mode ``redo``. When both
        ``clean-final`` and the ocr mode ``redo`` is configured, ``clean``
        is used instead.

PAPERLESS_OCR_DESKEW=<bool>
    Tells paperless to correct skewing (slight rotation of input images mainly
    due to improper scanning)

    Defaults to ``true``, which enables this feature.

    .. note::

        Deskewing is incompatible with ocr mode ``redo``. Deskewing will get
        disabled automatically if ``redo`` is used as the ocr mode.

PAPERLESS_OCR_ROTATE_PAGES=<bool>
    Tells paperless to correct page rotation (90°, 180° and 270° rotation).

    If you notice that paperless is not rotating incorrectly rotated
    pages (or vice versa), try adjusting the threshold up or down (see below).

    Defaults to ``true``, which enables this feature.


PAPERLESS_OCR_ROTATE_PAGES_THRESHOLD=<num>
    Adjust the threshold for automatic page rotation by ``PAPERLESS_OCR_ROTATE_PAGES``.
    This is an arbitrary value reported by tesseract. "15" is a very conservative value,
    whereas "2" is a very aggressive option and will often result in correctly rotated pages
    being rotated as well.

    Defaults to "12".

PAPERLESS_OCR_OUTPUT_TYPE=<type>
    Specify the the type of PDF documents that paperless should produce.

    *   ``pdf``: Modify the PDF document as little as possible.
    *   ``pdfa``: Convert PDF documents into PDF/A-2b documents, which is a
        subset of the entire PDF specification and meant for storing
        documents long term.
    *   ``pdfa-1``, ``pdfa-2``, ``pdfa-3`` to specify the exact version of
        PDF/A you wish to use.

    If not specified, ``pdfa`` is used. Remember that paperless also keeps
    the original input file as well as the archived version.


PAPERLESS_OCR_PAGES=<num>
    Tells paperless to use only the specified amount of pages for OCR. Documents
    with less than the specified amount of pages get OCR'ed completely.

    Specifying 1 here will only use the first page.

    When combined with ``PAPERLESS_OCR_MODE=redo`` or ``PAPERLESS_OCR_MODE=force``,
    paperless will not modify any text it finds on excluded pages and copy it
    verbatim.

    Defaults to 0, which disables this feature and always uses all pages.

PAPERLESS_OCR_IMAGE_DPI=<num>
    Paperless will OCR any images you put into the system and convert them
    into PDF documents. This is useful if your scanner produces images.
    In order to do so, paperless needs to know the DPI of the image.
    Most images from scanners will have this information embedded and
    paperless will detect and use that information. In case this fails, it
    uses this value as a fallback.

    Set this to the DPI your scanner produces images at.

    Default is none, which will automatically calculate image DPI so that
    the produced PDF documents are A4 sized.

PAPERLESS_OCR_MAX_IMAGE_PIXELS=<num>
    Paperless will not OCR images that have more pixels than this limit.
    This is intended to prevent decompression bombs from overloading paperless.
    Increasing this limit is desired if you face a DecompressionBombError despite
    the concerning file not being malicious; this could e.g. be caused by invalidly
    recognized metadata.
    If you have enough resources or if you are certain that your uploaded files
    are not malicious you can increase this value to your needs.
    The default value is 256000000, an image with more pixels than that would not be parsed.

PAPERLESS_OCR_USER_ARGS=<json>
    OCRmyPDF offers many more options. Use this parameter to specify any
    additional arguments you wish to pass to OCRmyPDF. Since Paperless uses
    the API of OCRmyPDF, you have to specify these in a format that can be
    passed to the API. See `the API reference of OCRmyPDF <https://ocrmypdf.readthedocs.io/en/latest/api.html#reference>`_
    for valid parameters. All command line options are supported, but they
    use underscores instead of dashes.

    .. caution::

        Paperless has been tested to work with the OCR options provided
        above. There are many options that are incompatible with each other,
        so specifying invalid options may prevent paperless from consuming
        any documents.

    Specify arguments as a JSON dictionary. Keep note of lower case booleans
    and double quoted parameter names and strings. Examples:

    .. code:: json

        {"deskew": true, "optimize": 3, "unpaper_args": "--pre-rotate 90"}

.. _configuration-tika:

Tika settings
#############

Paperless can make use of `Tika <https://tika.apache.org/>`_ and
`Gotenberg <https://gotenberg.dev/>`_ for parsing and
converting "Office" documents (such as ".doc", ".xlsx" and ".odt"). If you
wish to use this, you must provide a Tika server and a Gotenberg server,
configure their endpoints, and enable the feature.

PAPERLESS_TIKA_ENABLED=<bool>
    Enable (or disable) the Tika parser.

    Defaults to false.

PAPERLESS_TIKA_ENDPOINT=<url>
    Set the endpoint URL were Paperless can reach your Tika server.

    Defaults to "http://localhost:9998".

PAPERLESS_TIKA_GOTENBERG_ENDPOINT=<url>
    Set the endpoint URL were Paperless can reach your Gotenberg server.

    Defaults to "http://localhost:3000".

If you run paperless on docker, you can add those services to the docker-compose
file (see the provided ``docker-compose.tika.yml`` file for reference). The changes
requires are as follows:

.. code:: yaml

    services:
        # ...

        webserver:
            # ...

            environment:
                # ...

                PAPERLESS_TIKA_ENABLED: 1
                PAPERLESS_TIKA_GOTENBERG_ENDPOINT: http://gotenberg:3000
                PAPERLESS_TIKA_ENDPOINT: http://tika:9998

        # ...

        gotenberg:
            image: gotenberg/gotenberg:7
            restart: unless-stopped
            command:
                - "gotenberg"
                - "--chromium-disable-routes=true"

        tika:
            image: apache/tika
            restart: unless-stopped

Add the configuration variables to the environment of the webserver (alternatively
put the configuration in the ``docker-compose.env`` file) and add the additional
services below the webserver service. Watch out for indentation.

Make sure to use the correct format `PAPERLESS_TIKA_ENABLED = 1` so python_dotenv can parse the statement correctly.

Software tweaks
###############

PAPERLESS_TASK_WORKERS=<num>
    Paperless does multiple things in the background: Maintain the search index,
    maintain the automatic matching algorithm, check emails, consume documents,
    etc. This variable specifies how many things it will do in parallel.


PAPERLESS_THREADS_PER_WORKER=<num>
    Furthermore, paperless uses multiple threads when consuming documents to
    speed up OCR. This variable specifies how many pages paperless will process
    in parallel on a single document.

    .. caution::

        Ensure that the product

            PAPERLESS_TASK_WORKERS * PAPERLESS_THREADS_PER_WORKER

        does not exceed your CPU core count or else paperless will be extremely slow.
        If you want paperless to process many documents in parallel, choose a high
        worker count. If you want paperless to process very large documents faster,
        use a higher thread per worker count.

    The default is a balance between the two, according to your CPU core count,
    with a slight favor towards threads per worker:

    +----------------+---------+---------+
    | CPU core count | Workers | Threads |
    +----------------+---------+---------+
    |              1 |       1 |       1 |
    +----------------+---------+---------+
    |              2 |       2 |       1 |
    +----------------+---------+---------+
    |              4 |       2 |       2 |
    +----------------+---------+---------+
    |              6 |       2 |       3 |
    +----------------+---------+---------+
    |              8 |       2 |       4 |
    +----------------+---------+---------+
    |             12 |       3 |       4 |
    +----------------+---------+---------+
    |             16 |       4 |       4 |
    +----------------+---------+---------+

    If you only specify PAPERLESS_TASK_WORKERS, paperless will adjust
    PAPERLESS_THREADS_PER_WORKER automatically.


PAPERLESS_WORKER_TIMEOUT=<num>
    Machines with few cores or weak ones might not be able to finish OCR on
    large documents within the default 1800 seconds. So extending this timeout
    may prove to be useful on weak hardware setups.

PAPERLESS_WORKER_RETRY=<num>
    If PAPERLESS_WORKER_TIMEOUT has been configured, the retry time for a task can
    also be configured.  By default, this value will be set to 10s more than the
    worker timeout.  This value should never be set less than the worker timeout.

PAPERLESS_TIME_ZONE=<timezone>
    Set the time zone here.
    See https://docs.djangoproject.com/en/3.1/ref/settings/#std:setting-TIME_ZONE
    for details on how to set it.

    Defaults to UTC.


.. _configuration-polling:

PAPERLESS_CONSUMER_POLLING=<num>
    If paperless won't find documents added to your consume folder, it might
    not be able to automatically detect filesystem changes. In that case,
    specify a polling interval in seconds here, which will then cause paperless
    to periodically check your consumption directory for changes. This will also
    disable listening for file system changes with ``inotify``.

    Defaults to 0, which disables polling and uses filesystem notifications.


PAPERLESS_CONSUMER_DELETE_DUPLICATES=<bool>
    When the consumer detects a duplicate document, it will not touch the
    original document. This default behavior can be changed here.

    Defaults to false.


PAPERLESS_CONSUMER_RECURSIVE=<bool>
    Enable recursive watching of the consumption directory. Paperless will
    then pickup files from files in subdirectories within your consumption
    directory as well.

    Defaults to false.


PAPERLESS_CONSUMER_SUBDIRS_AS_TAGS=<bool>
    Set the names of subdirectories as tags for consumed files.
    E.g. <CONSUMPTION_DIR>/foo/bar/file.pdf will add the tags "foo" and "bar" to
    the consumed file. Paperless will create any tags that don't exist yet.

    This is useful for sorting documents with certain tags such as ``car`` or
    ``todo`` prior to consumption. These folders won't be deleted.

    PAPERLESS_CONSUMER_RECURSIVE must be enabled for this to work.

    Defaults to false.

PAPERLESS_CONSUMER_ENABLE_BARCODES=<bool>
    Enables the scanning and page separation based on detected barcodes.
    This allows for scanning and adding multiple documents per uploaded
    file, which are separated by one or multiple barcode pages.

    For ease of use, it is suggested to use a standardized separation page,
    e.g. `here <https://www.alliancegroup.co.uk/patch-codes.htm>`_.

    If no barcodes are detected in the uploaded file, no page separation
    will happen.

    Defaults to false.


PAPERLESS_CONSUMER_BARCODE_STRING=PATCHT
  Defines the string to be detected as a separator barcode.
  If paperless is used with the PATCH-T separator pages, users
  shouldn't change this.

  Defaults to "PATCHT"


PAPERLESS_CONVERT_MEMORY_LIMIT=<num>
    On smaller systems, or even in the case of Very Large Documents, the consumer
    may explode, complaining about how it's "unable to extend pixel cache".  In
    such cases, try setting this to a reasonably low value, like 32.  The
    default is to use whatever is necessary to do everything without writing to
    disk, and units are in megabytes.

    For more information on how to use this value, you should search
    the web for "MAGICK_MEMORY_LIMIT".

    Defaults to 0, which disables the limit.

PAPERLESS_CONVERT_TMPDIR=<path>
    Similar to the memory limit, if you've got a small system and your OS mounts
    /tmp as tmpfs, you should set this to a path that's on a physical disk, like
    /home/your_user/tmp or something.  ImageMagick will use this as scratch space
    when crunching through very large documents.

    For more information on how to use this value, you should search
    the web for "MAGICK_TMPDIR".

    Default is none, which disables the temporary directory.

PAPERLESS_OPTIMIZE_THUMBNAILS=<bool>
    Use optipng to optimize thumbnails. This usually reduces the size of
    thumbnails by about 20%, but uses considerable compute time during
    consumption.

    Defaults to true.

PAPERLESS_POST_CONSUME_SCRIPT=<filename>
    After a document is consumed, Paperless can trigger an arbitrary script if
    you like.  This script will be passed a number of arguments for you to work
    with. For more information, take a look at :ref:`advanced-post_consume_script`.

    The default is blank, which means nothing will be executed.

PAPERLESS_FILENAME_DATE_ORDER=<format>
    Paperless will check the document text for document date information.
    Use this setting to enable checking the document filename for date
    information. The date order can be set to any option as specified in
    https://dateparser.readthedocs.io/en/latest/settings.html#date-order.
    The filename will be checked first, and if nothing is found, the document
    text will be checked as normal.

    Defaults to none, which disables this feature.

PAPERLESS_THUMBNAIL_FONT_NAME=<filename>
    Paperless creates thumbnails for plain text files by rendering the content
    of the file on an image and uses a predefined font for that. This
    font can be changed here.

    Note that this won't have any effect on already generated thumbnails.

    Defaults to ``/usr/share/fonts/liberation/LiberationSerif-Regular.ttf``.

PAPERLESS_IGNORE_DATES=<string>
    Paperless parses a documents creation date from filename and file content.
    You may specify a comma separated list of dates that should be ignored during
    this process. This is useful for special dates (like date of birth) that appear
    in documents regularly but are very unlikely to be the documents creation date.

    You may specify dates in a multitude of formats supported by dateparser (see
    https://dateparser.readthedocs.io/en/latest/#popular-formats) but as the dates
    need to be comma separated, the options are limited.
    Example: "2020-12-02,22.04.1999"

    Defaults to an empty string to not ignore any dates.

PAPERLESS_DATE_ORDER=<format>
    Paperless will try to determine the document creation date from its contents.
    Specify the date format Paperless should expect to see within your documents.

    This option defaults to DMY which translates to day first, month second, and year
    last order. Characters D, M, or Y can be shuffled to meet the required order.

PAPERLESS_CONSUMER_IGNORE_PATTERNS=<json>
    By default, paperless ignores certain files and folders in the consumption
    directory, such as system files created by the Mac OS.

    This can be adjusted by configuring a custom json array with patterns to exclude.

<<<<<<< HEAD
    Defaults to ``[".DS_STORE/*", "._*", ".stfolder/*", ".stversions/*", ".localized/*", "desktop.ini"]``.
=======
    Defaults to ``[".DS_STORE/*", "._*", ".stfolder/*"]``.
>>>>>>> c81dd1a4

Binaries
########

There are a few external software packages that Paperless expects to find on
your system when it starts up.  Unless you've done something creative with
their installation, you probably won't need to edit any of these.  However,
if you've installed these programs somewhere where simply typing the name of
the program doesn't automatically execute it (ie. the program isn't in your
$PATH), then you'll need to specify the literal path for that program.

PAPERLESS_CONVERT_BINARY=<path>
    Defaults to "/usr/bin/convert".

PAPERLESS_GS_BINARY=<path>
    Defaults to "/usr/bin/gs".

PAPERLESS_OPTIPNG_BINARY=<path>
    Defaults to "/usr/bin/optipng".


.. _configuration-docker:

Docker-specific options
#######################

These options don't have any effect in ``paperless.conf``. These options adjust
the behavior of the docker container. Configure these in `docker-compose.env`.

PAPERLESS_WEBSERVER_WORKERS=<num>
    The number of worker processes the webserver should spawn. More worker processes
    usually result in the front end to load data much quicker. However, each worker process
    also loads the entire application into memory separately, so increasing this value
    will increase RAM usage.

    Consider configuring this to 1 on low power devices with limited amount of RAM.

    Defaults to 2.

PAPERLESS_PORT=<port>
    The port number the webserver will listen on inside the container. There are
    special setups where you may need this to avoid collisions with other
    services (like using podman with multiple containers in one pod).

    Don't change this when using Docker. To change the port the webserver is
    reachable outside of the container, instead refer to the "ports" key in
    ``docker-compose.yml``.

    Defaults to 8000.

USERMAP_UID=<uid>
    The ID of the paperless user in the container. Set this to your actual user ID on the
    host system, which you can get by executing

    .. code:: shell-session

        $ id -u

    Paperless will change ownership on its folders to this user, so you need to get this right
    in order to be able to write to the consumption directory.

    Defaults to 1000.

USERMAP_GID=<gid>
    The ID of the paperless Group in the container. Set this to your actual group ID on the
    host system, which you can get by executing

    .. code:: shell-session

        $ id -g

    Paperless will change ownership on its folders to this group, so you need to get this right
    in order to be able to write to the consumption directory.

    Defaults to 1000.

PAPERLESS_OCR_LANGUAGES=<list>
    Additional OCR languages to install. By default, paperless comes with
    English, German, Italian, Spanish and French. If your language is not in this list, install
    additional languages with this configuration option:

    .. code:: bash

        PAPERLESS_OCR_LANGUAGES=tur ces

    To actually use these languages, also set the default OCR language of paperless:

    .. code:: bash

        PAPERLESS_OCR_LANGUAGE=tur

    Defaults to none, which does not install any additional languages.


.. _configuration-update-checking:

Update Checking
###############

PAPERLESS_ENABLE_UPDATE_CHECK=<bool>
    Enable (or disable) the automatic check for available updates. This feature is disabled
    by default but if it is not explicitly set Paperless-ngx will show a message about this.

    If enabled, the feature works by pinging the the Github API for the latest release e.g.
    https://api.github.com/repos/paperless-ngx/paperless-ngx/releases/latest
    to determine whether a new version is available.

    Actual updating of the app must still be performed manually.

    Note that for users of thirdy-party containers e.g. linuxserver.io this notification
    may be 'ahead' of a new release from the third-party maintainers.

    In either case, no tracking data is collected by the app in any way.

    Defaults to none, which disables the feature.<|MERGE_RESOLUTION|>--- conflicted
+++ resolved
@@ -722,11 +722,7 @@
 
     This can be adjusted by configuring a custom json array with patterns to exclude.
 
-<<<<<<< HEAD
     Defaults to ``[".DS_STORE/*", "._*", ".stfolder/*", ".stversions/*", ".localized/*", "desktop.ini"]``.
-=======
-    Defaults to ``[".DS_STORE/*", "._*", ".stfolder/*"]``.
->>>>>>> c81dd1a4
 
 Binaries
 ########
