from django_filters.rest_framework import CharFilter, FilterSet, BooleanFilter, ModelChoiceFilter

from .models import Correspondent, Document, Tag, DocumentType


CHAR_KWARGS = (
    "startswith", "endswith", "contains",
    "istartswith", "iendswith", "icontains"
)


class CorrespondentFilterSet(FilterSet):

    class Meta:
        model = Correspondent
        fields = {
            "name": [
                "startswith", "endswith", "contains",
                "istartswith", "iendswith", "icontains"
            ],
            "slug": ["istartswith", "iendswith", "icontains"]
        }


class TagFilterSet(FilterSet):

    class Meta:
        model = Tag
        fields = {
            "name": [
                "startswith", "endswith", "contains",
                "istartswith", "iendswith", "icontains"
            ],
            "slug": ["istartswith", "iendswith", "icontains"]
        }


class DocumentTypeFilterSet(FilterSet):

    class Meta(object):
        model = DocumentType
        fields = {
            "name": [
                "startswith", "endswith", "contains",
                "istartswith", "iendswith", "icontains"
            ],
            "slug": ["istartswith", "iendswith", "icontains"]
        }


class DocumentFilterSet(FilterSet):

<<<<<<< HEAD
    CHAR_KWARGS = {
        "lookup_expr": (
            "startswith",
            "endswith",
            "contains",
            "istartswith",
            "iendswith",
            "icontains"
        )
    }

    correspondent__name = CharFilter(
        field_name="correspondent__name", **CHAR_KWARGS)
    correspondent__slug = CharFilter(
        field_name="correspondent__slug", **CHAR_KWARGS)
    tags__name = CharFilter(
        field_name="tags__name", **CHAR_KWARGS)
    tags__slug = CharFilter(
        field_name="tags__slug", **CHAR_KWARGS)
    tags__empty = BooleanFilter(
        field_name="tags", lookup_expr="isnull", distinct=True)
    document_type__name = CharFilter(
        field_name="document_type__name", **CHAR_KWARGS)
    document_type__slug = CharFilter(
        field_name="document_type__slug", **CHAR_KWARGS)
=======
    tags_empty = BooleanFilter(
        label="Is tagged",
        field_name="tags",
        lookup_expr="isnull",
        exclude=True
    )
>>>>>>> 94ede738

    class Meta:
        model = Document
        fields = {

            "title": CHAR_KWARGS,
            "content": ("contains", "icontains"),

            "correspondent__name": CHAR_KWARGS,
            "correspondent__slug": CHAR_KWARGS,

            "tags__name": CHAR_KWARGS,
            "tags__slug": CHAR_KWARGS,

            "document_type__name": CHAR_KWARGS,
            "document_type__slug": CHAR_KWARGS,

        }<|MERGE_RESOLUTION|>--- conflicted
+++ resolved
@@ -1,4 +1,4 @@
-from django_filters.rest_framework import CharFilter, FilterSet, BooleanFilter, ModelChoiceFilter
+from django_filters.rest_framework import CharFilter, FilterSet, BooleanFilter
 
 from .models import Correspondent, Document, Tag, DocumentType
 
@@ -50,40 +50,12 @@
 
 class DocumentFilterSet(FilterSet):
 
-<<<<<<< HEAD
-    CHAR_KWARGS = {
-        "lookup_expr": (
-            "startswith",
-            "endswith",
-            "contains",
-            "istartswith",
-            "iendswith",
-            "icontains"
-        )
-    }
-
-    correspondent__name = CharFilter(
-        field_name="correspondent__name", **CHAR_KWARGS)
-    correspondent__slug = CharFilter(
-        field_name="correspondent__slug", **CHAR_KWARGS)
-    tags__name = CharFilter(
-        field_name="tags__name", **CHAR_KWARGS)
-    tags__slug = CharFilter(
-        field_name="tags__slug", **CHAR_KWARGS)
-    tags__empty = BooleanFilter(
-        field_name="tags", lookup_expr="isnull", distinct=True)
-    document_type__name = CharFilter(
-        field_name="document_type__name", **CHAR_KWARGS)
-    document_type__slug = CharFilter(
-        field_name="document_type__slug", **CHAR_KWARGS)
-=======
     tags_empty = BooleanFilter(
         label="Is tagged",
         field_name="tags",
         lookup_expr="isnull",
         exclude=True
     )
->>>>>>> 94ede738
 
     class Meta:
         model = Document
