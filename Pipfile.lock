{
    "_meta": {
        "hash": {
<<<<<<< HEAD
            "sha256": "ef3638ed4905e0809823dc1cfefd8e5ee415cd9d33ec3f23e483fb60b87d6fe6"
=======
            "sha256": "ae2643b9cf0cf5741ae149fb6bc0c480de41329ce48e773eb4b5d760bc5e2244"
>>>>>>> fa5df5d2
        },
        "pipfile-spec": 6,
        "requires": {},
        "sources": [
            {
                "name": "pypi",
                "url": "https://pypi.python.org/simple",
                "verify_ssl": true
            },
            {
                "name": "piwheels",
                "url": "https://www.piwheels.org/simple",
                "verify_ssl": true
            }
        ]
    },
    "default": {
        "aioredis": {
            "hashes": [
                "sha256:15f8af30b044c771aee6787e5ec24694c048184c7b9e54c3b60c750a4b93273a",
                "sha256:b61808d7e97b7cd5a92ed574937a079c9387fdadd22bfbfa7ad2fd319ecc26e3"
            ],
            "version": "==1.3.1"
        },
        "arrow": {
            "hashes": [
                "sha256:e098abbd9af3665aea81bdd6c869e93af4feb078e98468dd351c383af187aac5",
                "sha256:ff08d10cda1d36c68657d6ad20d74fbea493d980f8b2d45344e00d6ed2bf6ed4"
            ],
            "markers": "python_version >= '2.7' and python_version not in '3.0, 3.1, 3.2, 3.3, 3.4'",
            "version": "==0.17.0"
        },
        "asgiref": {
            "hashes": [
                "sha256:5ee950735509d04eb673bd7f7120f8fa1c9e2df495394992c73234d526907e17",
                "sha256:7162a3cb30ab0609f1a4c95938fd73e8604f63bdba516a7f7d64b83ff09478f0"
            ],
            "markers": "python_version >= '3.5'",
            "version": "==3.3.1"
        },
        "async-timeout": {
            "hashes": [
                "sha256:0c3c816a028d47f659d6ff5c745cb2acf1f966da1fe5c19c77a70282b25f4c5f",
                "sha256:4291ca197d287d274d0b6cb5d6f8f8f82d434ed288f962539ff18cc9012f9ea3"
            ],
            "markers": "python_full_version >= '3.5.3'",
            "version": "==3.0.1"
        },
        "attrs": {
            "hashes": [
                "sha256:31b2eced602aa8423c2aea9c76a724617ed67cf9513173fd3a4f03e3a929c7e6",
                "sha256:832aa3cde19744e49938b91fea06d69ecb9e649c93ba974535d08ad92164f700"
            ],
            "markers": "python_version >= '2.7' and python_version not in '3.0, 3.1, 3.2, 3.3'",
            "version": "==20.3.0"
        },
        "autobahn": {
            "hashes": [
                "sha256:1eafbbe363a7924fd21bb0b94ece9f3ac2a9aa9c2046e8a85e044f94e8ba2028",
                "sha256:24ce276d313e84d68241c3aef30d484f352b90a40168981b3640312c821df77b",
                "sha256:86bbce30cdd407137c57670993a8f9bfdfe3f8e994b889181d85e844d5aa8dfb"
            ],
            "markers": "python_version >= '3.5'",
            "version": "==20.7.1"
        },
        "automat": {
            "hashes": [
                "sha256:7979803c74610e11ef0c0d68a2942b152df52da55336e0c9d58daf1831cbdf33",
                "sha256:b6feb6455337df834f6c9962d6ccf771515b7d939bca142b29c20c2376bc6111",
                "sha256:d6d976cf8da698fc85fa7def46e2544493f78cb7ee72d2f4acd1a5c759a3060e"
            ],
            "version": "==20.2.0"
        },
        "blessed": {
            "hashes": [
                "sha256:7d4914079a6e8e14fbe080dcaf14dee596a088057cdc598561080e3266123b48",
                "sha256:81125aa5b84cb9dfc09ff451886f64b4b923b75c5eaf51fde9d1c48a135eb797"
            ],
            "version": "==1.17.11"
        },
        "cffi": {
            "hashes": [
                "sha256:005f2bfe11b6745d726dbb07ace4d53f057de66e336ff92d61b8c7e9c8f4777d",
                "sha256:09e96138280241bd355cd585148dec04dbbedb4f46128f340d696eaafc82dd7b",
                "sha256:0b1ad452cc824665ddc682400b62c9e4f5b64736a2ba99110712fdee5f2505c4",
                "sha256:0ef488305fdce2580c8b2708f22d7785ae222d9825d3094ab073e22e93dfe51f",
                "sha256:15f351bed09897fbda218e4db5a3d5c06328862f6198d4fb385f3e14e19decb3",
                "sha256:178a2db1589cb9b0b5b28a74ee0c9d4438bd96f8c6c0ac85662ff3c98f7f8d20",
                "sha256:22399ff4870fb4c7ef19fff6eeb20a8bbf15571913c181c78cb361024d574579",
                "sha256:23e5d2040367322824605bc29ae8ee9175200b92cb5483ac7d466927a9b3d537",
                "sha256:2791f68edc5749024b4722500e86303a10d342527e1e3bcac47f35fbd25b764e",
                "sha256:2f9674623ca39c9ebe38afa3da402e9326c245f0f5ceff0623dccdac15023e05",
                "sha256:3363e77a6176afb8823b6e06db78c46dbc4c7813b00a41300a4873b6ba63b171",
                "sha256:33c6cdc071ba5cd6d96769c8969a0531be2d08c2628a0143a10a7dcffa9719ca",
                "sha256:3b8eaf915ddc0709779889c472e553f0d3e8b7bdf62dab764c8921b09bf94522",
                "sha256:3cb3e1b9ec43256c4e0f8d2837267a70b0e1ca8c4f456685508ae6106b1f504c",
                "sha256:3eeeb0405fd145e714f7633a5173318bd88d8bbfc3dd0a5751f8c4f70ae629bc",
                "sha256:44f60519595eaca110f248e5017363d751b12782a6f2bd6a7041cba275215f5d",
                "sha256:4d7c26bfc1ea9f92084a1d75e11999e97b62d63128bcc90c3624d07813c52808",
                "sha256:529c4ed2e10437c205f38f3691a68be66c39197d01062618c55f74294a4a4828",
                "sha256:6642f15ad963b5092d65aed022d033c77763515fdc07095208f15d3563003869",
                "sha256:85ba797e1de5b48aa5a8427b6ba62cf69607c18c5d4eb747604b7302f1ec382d",
                "sha256:8f0f1e499e4000c4c347a124fa6a27d37608ced4fe9f7d45070563b7c4c370c9",
                "sha256:a624fae282e81ad2e4871bdb767e2c914d0539708c0f078b5b355258293c98b0",
                "sha256:b0358e6fefc74a16f745afa366acc89f979040e0cbc4eec55ab26ad1f6a9bfbc",
                "sha256:bbd2f4dfee1079f76943767fce837ade3087b578aeb9f69aec7857d5bf25db15",
                "sha256:bf39a9e19ce7298f1bd6a9758fa99707e9e5b1ebe5e90f2c3913a47bc548747c",
                "sha256:c11579638288e53fc94ad60022ff1b67865363e730ee41ad5e6f0a17188b327a",
                "sha256:c150eaa3dadbb2b5339675b88d4573c1be3cb6f2c33a6c83387e10cc0bf05bd3",
                "sha256:c53af463f4a40de78c58b8b2710ade243c81cbca641e34debf3396a9640d6ec1",
                "sha256:cb763ceceae04803adcc4e2d80d611ef201c73da32d8f2722e9d0ab0c7f10768",
                "sha256:cc75f58cdaf043fe6a7a6c04b3b5a0e694c6a9e24050967747251fb80d7bce0d",
                "sha256:d80998ed59176e8cba74028762fbd9b9153b9afc71ea118e63bbf5d4d0f9552b",
                "sha256:de31b5164d44ef4943db155b3e8e17929707cac1e5bd2f363e67a56e3af4af6e",
                "sha256:df90c0c9e383e8c3bdced39f113ecc36fa9c623dd04dd1b5199e9edc53389a95",
                "sha256:e66399cf0fc07de4dce4f588fc25bfe84a6d1285cc544e67987d22663393926d",
                "sha256:f0620511387790860b249b9241c2f13c3a80e21a73e0b861a2df24e9d6f56730",
                "sha256:f4eae045e6ab2bb54ca279733fe4eb85f1effda392666308250714e01907f394",
                "sha256:f92cdecb618e5fa4658aeb97d5eb3d2f47aa94ac6477c6daf0f306c5a3b9e6b1",
                "sha256:f92f789e4f9241cd262ad7a555ca2c648a98178a953af117ef7fad46aa1d5591"
            ],
            "version": "==1.14.3"
        },
        "channels": {
            "hashes": [
                "sha256:74db79c9eca616be69d38013b22083ab5d3f9ccda1ab5e69096b1bb7da2d9b18",
                "sha256:f50a6e79757a64c1e45e95e144a2ac5f1e99ee44a0718ab182c501f5e5abd268"
            ],
            "index": "pypi",
            "version": "==3.0.2"
        },
        "channels-redis": {
            "hashes": [
                "sha256:18d63f6462a58011740dc8eeb57ea4b31ec220eb551cb71b27de9c6779a549de",
                "sha256:2fb31a63b05373f6402da2e6a91a22b9e66eb8b56626c6bfc93e156c734c5ae6"
            ],
            "index": "pypi",
            "version": "==3.2.0"
        },
        "constantly": {
            "hashes": [
                "sha256:586372eb92059873e29eba4f9dec8381541b4d3834660707faf8ba59146dfc35",
                "sha256:dd2fa9d6b1a51a83f0d7dd76293d734046aa176e384bf6e33b7e44880eb37c5d"
            ],
            "version": "==15.1.0"
        },
        "cryptography": {
            "hashes": [
                "sha256:07ca431b788249af92764e3be9a488aa1d39a0bc3be313d826bbec690417e538",
                "sha256:13b88a0bd044b4eae1ef40e265d006e34dbcde0c2f1e15eb9896501b2d8f6c6f",
                "sha256:257dab4f368fae15f378ea9a4d2799bf3696668062de0e9fa0ebb7a738a6917d",
                "sha256:32434673d8505b42c0de4de86da8c1620651abd24afe91ae0335597683ed1b77",
                "sha256:3cd75a683b15576cfc822c7c5742b3276e50b21a06672dc3a800a2d5da4ecd1b",
                "sha256:4e7268a0ca14536fecfdf2b00297d4e407da904718658c1ff1961c713f90fd33",
                "sha256:545a8550782dda68f8cdc75a6e3bf252017aa8f75f19f5a9ca940772fc0cb56e",
                "sha256:55d0b896631412b6f0c7de56e12eb3e261ac347fbaa5d5e705291a9016e5f8cb",
                "sha256:5849d59358547bf789ee7e0d7a9036b2d29e9a4ddf1ce5e06bb45634f995c53e",
                "sha256:59f7d4cfea9ef12eb9b14b83d79b432162a0a24a91ddc15c2c9bf76a68d96f2b",
                "sha256:6dc59630ecce8c1f558277ceb212c751d6730bd12c80ea96b4ac65637c4f55e7",
                "sha256:7117319b44ed1842c617d0a452383a5a052ec6aa726dfbaffa8b94c910444297",
                "sha256:75e8e6684cf0034f6bf2a97095cb95f81537b12b36a8fedf06e73050bb171c2d",
                "sha256:7b8d9d8d3a9bd240f453342981f765346c87ade811519f98664519696f8e6ab7",
                "sha256:a035a10686532b0587d58a606004aa20ad895c60c4d029afa245802347fab57b",
                "sha256:a4e27ed0b2504195f855b52052eadcc9795c59909c9d84314c5408687f933fc7",
                "sha256:a733671100cd26d816eed39507e585c156e4498293a907029969234e5e634bc4",
                "sha256:a75f306a16d9f9afebfbedc41c8c2351d8e61e818ba6b4c40815e2b5740bb6b8",
                "sha256:bd717aa029217b8ef94a7d21632a3bb5a4e7218a4513d2521c2a2fd63011e98b",
                "sha256:d25cecbac20713a7c3bc544372d42d8eafa89799f492a43b79e1dfd650484851",
                "sha256:d26a2557d8f9122f9bf445fc7034242f4375bd4e95ecda007667540270965b13",
                "sha256:d3545829ab42a66b84a9aaabf216a4dce7f16dbc76eb69be5c302ed6b8f4a29b",
                "sha256:d3d5e10be0cf2a12214ddee45c6bd203dab435e3d83b4560c03066eda600bfe3",
                "sha256:efe15aca4f64f3a7ea0c09c87826490e50ed166ce67368a68f315ea0807a20df"
            ],
            "markers": "python_version >= '2.7' and python_version not in '3.0, 3.1, 3.2, 3.3, 3.4'",
            "version": "==3.2.1"
        },
        "daphne": {
            "hashes": [
                "sha256:60856f7efa0b1e1b969efa074e8698bd09de4713ecc06e6a4d19d04c66c4a3bd",
                "sha256:b43e70d74ff832a634ff6c92badd208824e4530e08b340116517e5aad0aca774"
            ],
            "index": "pypi",
            "version": "==3.0.0"
        },
        "dateparser": {
            "hashes": [
                "sha256:7552c994f893b5cb8fcf103b4cd2ff7f57aab9bfd2619fdf0cf571c0740fd90b",
                "sha256:e875efd8c57c85c2d02b238239878db59ff1971f5a823457fcc69e493bf6ebfa"
            ],
            "index": "pypi",
            "version": "==0.7.6"
        },
        "django": {
            "hashes": [
                "sha256:14a4b7cd77297fba516fc0d92444cc2e2e388aa9de32d7a68d4a83d58f5a4927",
                "sha256:14b87775ffedab2ef6299b73343d1b4b41e5d4e2aa58c6581f114dbec01e3f8f"
            ],
            "index": "pypi",
            "version": "==3.1.3"
        },
        "django-cors-headers": {
            "hashes": [
                "sha256:9322255c296d5f75089571f29e520c83ff9693df17aa3cf9f6a4bea7c6740169",
                "sha256:db82b2840f667d47872ae3e4a4e0a0d72fbecb42779b8aa233fa8bb965f7836a"
            ],
            "index": "pypi",
            "version": "==3.5.0"
        },
        "django-extensions": {
            "hashes": [
                "sha256:6809c89ca952f0e08d4e0766bc0101dfaf508d7649aced1180c091d737046ea7",
                "sha256:dc663652ac9460fd06580a973576820430c6d428720e874ae46b041fa63e0efa"
            ],
            "index": "pypi",
            "version": "==3.0.9"
        },
        "django-filter": {
            "hashes": [
                "sha256:84e9d5bb93f237e451db814ed422a3a625751cbc9968b484ecc74964a8696b06",
                "sha256:e00d32cebdb3d54273c48f4f878f898dced8d5dfaad009438fe61ebdf535ace1"
            ],
            "index": "pypi",
            "version": "==2.4.0"
        },
        "django-picklefield": {
            "hashes": [
                "sha256:15ccba592ca953b9edf9532e64640329cd47b136b7f8f10f2939caa5f9ce4287",
                "sha256:3c702a54fde2d322fe5b2f39b8f78d9f655b8f77944ab26f703be6c0ed335a35"
            ],
            "markers": "python_version >= '3'",
            "version": "==3.0.1"
        },
        "django-q": {
            "hashes": [
                "sha256:523d54dcf1b66152c1b658f914f00ed3b518a3432a9decd4898738ca8dbbe10f",
                "sha256:7e5c5c021a15cff6807044a3aa48f5757789ccfef839d71c575f5512931a3e33"
            ],
            "index": "pypi",
            "version": "==1.3.4"
        },
        "djangorestframework": {
            "hashes": [
                "sha256:0209bafcb7b5010fdfec784034f059d512256424de2a0f084cb82b096d6dd6a7"
            ],
            "index": "pypi",
            "version": "==3.12.2"
        },
<<<<<<< HEAD
        "filemagic": {
            "hashes": [
                "sha256:e684359ef40820fe406f0ebc5bf8a78f89717bdb7fed688af68082d991d6dbf3"
            ],
            "index": "pypi",
            "version": "==1.6"
        },
=======
>>>>>>> fa5df5d2
        "fuzzywuzzy": {
            "hashes": [
                "sha256:45016e92264780e58972dca1b3d939ac864b78437422beecebb3095f8efd00e8",
                "sha256:928244b28db720d1e0ee7587acf660ea49d7e4c632569cad4f1cd7e68a5f0993"
            ],
            "index": "pypi",
            "version": "==0.18.0"
        },
        "gunicorn": {
            "hashes": [
                "sha256:1904bb2b8a43658807108d59c3f3d56c2b6121a701161de0ddf9ad140073c626",
                "sha256:cd4a810dd51bf497552cf3f863b575dabd73d6ad6a91075b65936b151cbf4f9c"
            ],
            "index": "pypi",
            "version": "==20.0.4"
        },
        "hiredis": {
            "hashes": [
                "sha256:06a039208f83744a702279b894c8cf24c14fd63c59cd917dcde168b79eef0680",
                "sha256:0a909bf501459062aa1552be1461456518f367379fdc9fdb1f2ca5e4a1fdd7c0",
                "sha256:18402d9e54fb278cb9a8c638df6f1550aca36a009d47ecf5aa263a38600f35b0",
                "sha256:1e4cbbc3858ec7e680006e5ca590d89a5e083235988f26a004acf7244389ac01",
                "sha256:23344e3c2177baf6975fbfa361ed92eb7d36d08f454636e5054b3faa7c2aff8a",
                "sha256:289b31885b4996ce04cadfd5fc03d034dce8e2a8234479f7c9e23b9e245db06b",
                "sha256:2c1c570ae7bf1bab304f29427e2475fe1856814312c4a1cf1cd0ee133f07a3c6",
                "sha256:2c227c0ed371771ffda256034427320870e8ea2e4fd0c0a618c766e7c49aad73",
                "sha256:3bb9b63d319402cead8bbd9dd55dca3b667d2997e9a0d8a1f9b6cc274db4baee",
                "sha256:3ef2183de67b59930d2db8b8e8d4d58e00a50fcc5e92f4f678f6eed7a1c72d55",
                "sha256:43b8ed3dbfd9171e44c554cb4acf4ee4505caa84c5e341858b50ea27dd2b6e12",
                "sha256:47bcf3c5e6c1e87ceb86cdda2ee983fa0fe56a999e6185099b3c93a223f2fa9b",
                "sha256:5263db1e2e1e8ae30500cdd75a979ff99dcc184201e6b4b820d0de74834d2323",
                "sha256:5b1451727f02e7acbdf6aae4e06d75f66ee82966ff9114550381c3271a90f56c",
                "sha256:6996883a8a6ff9117cbb3d6f5b0dcbbae6fb9e31e1a3e4e2f95e0214d9a1c655",
                "sha256:6c96f64a54f030366657a54bb90b3093afc9c16c8e0dfa29fc0d6dbe169103a5",
                "sha256:7332d5c3e35154cd234fd79573736ddcf7a0ade7a986db35b6196b9171493e75",
                "sha256:7885b6f32c4a898e825bb7f56f36a02781ac4a951c63e4169f0afcf9c8c30dfb",
                "sha256:7b0f63f10a166583ab744a58baad04e0f52cfea1ac27bfa1b0c21a48d1003c23",
                "sha256:819f95d4eba3f9e484dd115ab7ab72845cf766b84286a00d4ecf76d33f1edca1",
                "sha256:8968eeaa4d37a38f8ca1f9dbe53526b69628edc9c42229a5b2f56d98bb828c1f",
                "sha256:89ebf69cb19a33d625db72d2ac589d26e936b8f7628531269accf4a3196e7872",
                "sha256:8daecd778c1da45b8bd54fd41ffcd471a86beed3d8e57a43acf7a8d63bba4058",
                "sha256:955ba8ea73cf3ed8bd2f963b4cb9f8f0dcb27becd2f4b3dd536fd24c45533454",
                "sha256:964f18a59f5a64c0170f684c417f4fe3e695a536612e13074c4dd5d1c6d7c882",
                "sha256:969843fbdfbf56cdb71da6f0bdf50f9985b8b8aeb630102945306cf10a9c6af2",
                "sha256:996021ef33e0f50b97ff2d6b5f422a0fe5577de21a8873b58a779a5ddd1c3132",
                "sha256:9e9c9078a7ce07e6fce366bd818be89365a35d2e4b163268f0ca9ba7e13bb2f6",
                "sha256:9f4e67f87e072de981570eaf7cb41444bbac7e92b05c8651dbab6eb1fb8d5a14",
                "sha256:a04901757cb0fb0f5602ac11dda48f5510f94372144d06c2563ba56c480b467c",
                "sha256:a7bf1492429f18d205f3a818da3ff1f242f60aa59006e53dee00b4ef592a3363",
                "sha256:aa0af2deb166a5e26e0d554b824605e660039b161e37ed4f01b8d04beec184f3",
                "sha256:abfb15a6a7822f0fae681785cb38860e7a2cb1616a708d53df557b3d76c5bfd4",
                "sha256:b253fe4df2afea4dfa6b1fa8c5fef212aff8bcaaeb4207e81eed05cb5e4a7919",
                "sha256:b27f082f47d23cffc4cf1388b84fdc45c4ef6015f906cd7e0d988d9e35d36349",
                "sha256:b33aea449e7f46738811fbc6f0b3177c6777a572207412bbbf6f525ffed001ae",
                "sha256:b39989b49e8aca9d224324d2650029eda410a4faf43f6afb0eb4f9acb7be6097",
                "sha256:b44f9421c4505c548435244d74037618f452844c5d3c67719d8a55e2613549da",
                "sha256:bcc371151d1512201d0214c36c0c150b1dc64f19c2b1a8c9cb1d7c7c15ebd93f",
                "sha256:c2851deeabd96d3f6283e9c6b26e0bfed4de2dc6fb15edf913e78b79fc5909ed",
                "sha256:cdfd501c7ac5b198c15df800a3a34c38345f5182e5f80770caf362bccca65628",
                "sha256:d2c0caffa47606d6d7c8af94ba42547bd2a441f06c74fd90a1ffe328524a6c64",
                "sha256:dcb2db95e629962db5a355047fb8aefb012df6c8ae608930d391619dbd96fd86",
                "sha256:e0eeb9c112fec2031927a1745788a181d0eecbacbed941fc5c4f7bc3f7b273bf",
                "sha256:e154891263306200260d7f3051982774d7b9ef35af3509d5adbbe539afd2610c",
                "sha256:e2e023a42dcbab8ed31f97c2bcdb980b7fbe0ada34037d87ba9d799664b58ded",
                "sha256:e64be68255234bb489a574c4f2f8df7029c98c81ec4d160d6cd836e7f0679390",
                "sha256:e82d6b930e02e80e5109b678c663a9ed210680ded81c1abaf54635d88d1da298"
            ],
            "markers": "python_version >= '2.7' and python_version not in '3.0, 3.1, 3.2, 3.3'",
            "version": "==1.1.0"
        },
        "hyperlink": {
            "hashes": [
                "sha256:402c1b5fa066ea368f3118fc5a6f8505440b4d1a4ef12a844ca39332a4a29944",
                "sha256:47fcc7cd339c6cb2444463ec3277bdcfe142c8b1daf2160bdd52248deec815af",
                "sha256:c528d405766f15a2c536230de7e160b65a08e20264d8891b3eb03307b0df3c63"
            ],
            "version": "==20.0.1"
        },
        "idna": {
            "hashes": [
                "sha256:4a57a6379512ade94fa99e2fa46d3cd0f2f553040548d0e2958c6ed90ee48226",
                "sha256:b307872f855b18632ce0c21c5e45be78c0ea7ae4c15c828c20788b26921eb3f6",
                "sha256:b97d804b1e9b523befed77c48dacec60e6dcb0b5391d57af6a65a312a90648c0"
            ],
            "markers": "python_version >= '2.7' and python_version not in '3.0, 3.1, 3.2, 3.3'",
            "version": "==2.10"
        },
        "imap-tools": {
            "hashes": [
                "sha256:96e9a4ff6483462635737730a1df28e739faa71967b12a84f4363fb386542246",
                "sha256:a3ee1827dc4ff185b259b33d0238b091a87d489f63ee59959fcc81716456c602"
            ],
            "index": "pypi",
            "version": "==0.32.0"
        },
        "incremental": {
            "hashes": [
                "sha256:717e12246dddf231a349175f48d74d93e2897244939173b01974ab6661406b9f",
                "sha256:7b751696aaf36eebfab537e458929e194460051ccad279c72b755a167eebd4b3"
            ],
            "version": "==17.5.0"
        },
        "joblib": {
            "hashes": [
                "sha256:698c311779f347cf6b7e6b8a39bb682277b8ee4aba8cf9507bc0cf4cd4737b72",
                "sha256:9e284edd6be6b71883a63c9b7f124738a3c16195513ad940eae7e3438de885d5"
            ],
            "markers": "python_version >= '3.6'",
            "version": "==0.17.0"
        },
        "langdetect": {
            "hashes": [
                "sha256:363795ea005f1243c958e953245dac5d814fabdc025c9afa91588c5fa6b2fa83",
                "sha256:f37495e63607865e47deed08d78f7f8e58172658216ff954b2f14671bcd87740"
            ],
            "index": "pypi",
            "version": "==1.0.8"
        },
        "msgpack": {
            "hashes": [
                "sha256:002a0d813e1f7b60da599bdf969e632074f9eec1b96cbed8fb0973a63160a408",
                "sha256:0e7b5a69ec5645b0a85baaa354c29acd89eb879aaa89e7f4b37ed4d9c5abafe0",
                "sha256:25b3bc3190f3d9d965b818123b7752c5dfb953f0d774b454fd206c18fe384fb8",
                "sha256:271b489499a43af001a2e42f42d876bb98ccaa7e20512ff37ca78c8e12e68f84",
                "sha256:39c54fdebf5fa4dda733369012c59e7d085ebdfe35b6cf648f09d16708f1be5d",
                "sha256:4233b7f86c1208190c78a525cd3828ca1623359ef48f78a6fea4b91bb995775a",
                "sha256:5bea44181fc8e18eed1d0cd76e355073f00ce232ff9653a0ae88cb7d9e643322",
                "sha256:5dba6d074fac9b24f29aaf1d2d032306c27f04187651511257e7831733293ec2",
                "sha256:71604047feea609ad65f5b837ec89a4de084d55a80f8af7331745a075c3dbd23",
                "sha256:7a22c965588baeb07242cb561b63f309db27a07382825fc98aecaf0827c1538e",
                "sha256:908944e3f038bca67fcfedb7845c4a257c7749bf9818632586b53bcf06ba4b97",
                "sha256:9534d5cc480d4aff720233411a1f765be90885750b07df772380b34c10ecb5c0",
                "sha256:aa5c057eab4f40ec47ea6f5a9825846be2ff6bf34102c560bad5cad5a677c5be",
                "sha256:b3758dfd3423e358bbb18a7cccd1c74228dffa7a697e5be6cb9535de625c0dbf",
                "sha256:c901e8058dd6653307906c5f157f26ed09eb94a850dddd989621098d347926ab",
                "sha256:cec8bf10981ed70998d98431cd814db0ecf3384e6b113366e7f36af71a0fca08",
                "sha256:db685187a415f51d6b937257474ca72199f393dad89534ebbdd7d7a3b000080e",
                "sha256:e35b051077fc2f3ce12e7c6a34cf309680c63a842db3a0616ea6ed25ad20d272",
                "sha256:e7bbdd8e2b277b77782f3ce34734b0dfde6cbe94ddb74de8d733d603c7f9e2b1",
                "sha256:ea41c9219c597f1d2bf6b374d951d310d58684b5de9dc4bd2976db9e1e22c140",
                "sha256:f7c80ff32171193f18a127ea357118b920020cc0acb0730016bbda02b892a2d2"
            ],
            "version": "==1.0.0"
        },
        "numpy": {
            "hashes": [
                "sha256:08308c38e44cc926bdfce99498b21eec1f848d24c302519e64203a8da99a97db",
                "sha256:09c12096d843b90eafd01ea1b3307e78ddd47a55855ad402b157b6c4862197ce",
                "sha256:13d166f77d6dc02c0a73c1101dd87fdf01339febec1030bd810dcd53fff3b0f1",
                "sha256:141ec3a3300ab89c7f2b0775289954d193cc8edb621ea05f99db9cb181530512",
                "sha256:16c1b388cc31a9baa06d91a19366fb99ddbe1c7b205293ed072211ee5bac1ed2",
                "sha256:18bed2bcb39e3f758296584337966e68d2d5ba6aab7e038688ad53c8f889f757",
                "sha256:1aeef46a13e51931c0b1cf8ae1168b4a55ecd282e6688fdb0a948cc5a1d5afb9",
                "sha256:27d3f3b9e3406579a8af3a9f262f5339005dd25e0ecf3cf1559ff8a49ed5cbf2",
                "sha256:2a2740aa9733d2e5b2dfb33639d98a64c3b0f24765fed86b0fd2aec07f6a0a08",
                "sha256:4377e10b874e653fe96985c05feed2225c912e328c8a26541f7fc600fb9c637b",
                "sha256:448ebb1b3bf64c0267d6b09a7cba26b5ae61b6d2dbabff7c91b660c7eccf2bdb",
                "sha256:50e86c076611212ca62e5a59f518edafe0c0730f7d9195fec718da1a5c2bb1fc",
                "sha256:5734bdc0342aba9dfc6f04920988140fb41234db42381cf7ccba64169f9fe7ac",
                "sha256:5ddd1dfa2be066595c1993165b4cae84b9866b12339d0c903db7f21a094324a3",
                "sha256:64324f64f90a9e4ef732be0928be853eee378fd6a01be21a0a8469c4f2682c83",
                "sha256:6ae6c680f3ebf1cf7ad1d7748868b39d9f900836df774c453c11c5440bc15b36",
                "sha256:6d7593a705d662be5bfe24111af14763016765f43cb6923ed86223f965f52387",
                "sha256:8cac8790a6b1ddf88640a9267ee67b1aee7a57dfa2d2dd33999d080bc8ee3a0f",
                "sha256:8ece138c3a16db8c1ad38f52eb32be6086cc72f403150a79336eb2045723a1ad",
                "sha256:9eeb7d1d04b117ac0d38719915ae169aa6b61fca227b0b7d198d43728f0c879c",
                "sha256:a09f98011236a419ee3f49cedc9ef27d7a1651df07810ae430a6b06576e0b414",
                "sha256:a5d897c14513590a85774180be713f692df6fa8ecf6483e561a6d47309566f37",
                "sha256:ad6f2ff5b1989a4899bf89800a671d71b1612e5ff40866d1f4d8bcf48d4e5764",
                "sha256:c42c4b73121caf0ed6cd795512c9c09c52a7287b04d105d112068c1736d7c753",
                "sha256:cb1017eec5257e9ac6209ac172058c430e834d5d2bc21961dceeb79d111e5909",
                "sha256:d6c7bb82883680e168b55b49c70af29b84b84abb161cbac2800e8fcb6f2109b6",
                "sha256:e452dc66e08a4ce642a961f134814258a082832c78c90351b75c41ad16f79f63",
                "sha256:e5b6ed0f0b42317050c88022349d994fe72bfe35f5908617512cd8c8ef9da2a9",
                "sha256:e9b30d4bd69498fc0c3fe9db5f62fffbb06b8eb9321f92cc970f2969be5e3949",
                "sha256:ec149b90019852266fec2341ce1db513b843e496d5a8e8cdb5ced1923a92faab",
                "sha256:edb01671b3caae1ca00881686003d16c2209e07b7ef8b7639f1867852b948f7c",
                "sha256:f0d3929fe88ee1c155129ecd82f981b8856c5d97bcb0d5f23e9b4242e79d1de3",
                "sha256:f29454410db6ef8126c83bd3c968d143304633d45dc57b51252afbd79d700893",
                "sha256:fe45becb4c2f72a0907c1d0246ea6449fe7a9e2293bb0e11c4e9a32bb0930a15",
                "sha256:fedbd128668ead37f33917820b704784aff695e0019309ad446a6d0b065b57e4"
            ],
            "markers": "python_version >= '3.6'",
            "version": "==1.19.4"
        },
        "pathtools": {
            "hashes": [
                "sha256:7c35c5421a39bb82e58018febd90e3b6e5db34c5443aaaf742b3f33d4655f1c0",
                "sha256:d77d982475e87f32b82157a43b09f0a5ef3e66c1d8f3c7eb8d2580e783cd8202"
            ],
            "version": "==0.1.2"
        },
        "pathvalidate": {
            "hashes": [
                "sha256:1697c8ea71ff4c48e7aa0eda72fe4581404be8f41e51a17363ef682dd6824d35",
                "sha256:32d30dbacb711c16bb188b12ce7e9a46b41785f50a12f64500f747480a4b6ee3"
            ],
            "index": "pypi",
            "version": "==2.3.0"
        },
        "pdftotext": {
            "hashes": [
                "sha256:98aeb8b07a4127e1a30223bd933ef080bbd29aa88f801717ca6c5618380b8aa6"
            ],
            "index": "pypi",
            "version": "==2.1.5"
        },
        "pillow": {
            "hashes": [
                "sha256:006de60d7580d81f4a1a7e9f0173dc90a932e3905cc4d47ea909bc946302311a",
                "sha256:0a2e8d03787ec7ad71dc18aec9367c946ef8ef50e1e78c71f743bc3a770f9fae",
                "sha256:0eeeae397e5a79dc088d8297a4c2c6f901f8fb30db47795113a4a605d0f1e5ce",
                "sha256:11c5c6e9b02c9dac08af04f093eb5a2f84857df70a7d4a6a6ad461aca803fb9e",
                "sha256:2fb113757a369a6cdb189f8df3226e995acfed0a8919a72416626af1a0a71140",
                "sha256:4b0ef2470c4979e345e4e0cc1bbac65fda11d0d7b789dbac035e4c6ce3f98adb",
                "sha256:59e903ca800c8cfd1ebe482349ec7c35687b95e98cefae213e271c8c7fffa021",
                "sha256:5abd653a23c35d980b332bc0431d39663b1709d64142e3652890df4c9b6970f6",
                "sha256:5f9403af9c790cc18411ea398a6950ee2def2a830ad0cfe6dc9122e6d528b302",
                "sha256:6b4a8fd632b4ebee28282a9fef4c341835a1aa8671e2770b6f89adc8e8c2703c",
                "sha256:6c1aca8231625115104a06e4389fcd9ec88f0c9befbabd80dc206c35561be271",
                "sha256:795e91a60f291e75de2e20e6bdd67770f793c8605b553cb6e4387ce0cb302e09",
                "sha256:7ba0ba61252ab23052e642abdb17fd08fdcfdbbf3b74c969a30c58ac1ade7cd3",
                "sha256:7c9401e68730d6c4245b8e361d3d13e1035cbc94db86b49dc7da8bec235d0015",
                "sha256:81f812d8f5e8a09b246515fac141e9d10113229bc33ea073fec11403b016bcf3",
                "sha256:895d54c0ddc78a478c80f9c438579ac15f3e27bf442c2a9aa74d41d0e4d12544",
                "sha256:8de332053707c80963b589b22f8e0229f1be1f3ca862a932c1bcd48dafb18dd8",
                "sha256:92c882b70a40c79de9f5294dc99390671e07fc0b0113d472cbea3fde15db1792",
                "sha256:95edb1ed513e68bddc2aee3de66ceaf743590bf16c023fb9977adc4be15bd3f0",
                "sha256:b63d4ff734263ae4ce6593798bcfee6dbfb00523c82753a3a03cbc05555a9cc3",
                "sha256:bd7bf289e05470b1bc74889d1466d9ad4a56d201f24397557b6f65c24a6844b8",
                "sha256:cc3ea6b23954da84dbee8025c616040d9aa5eaf34ea6895a0a762ee9d3e12e11",
                "sha256:cc9ec588c6ef3a1325fa032ec14d97b7309db493782ea8c304666fb10c3bd9a7",
                "sha256:d3d07c86d4efa1facdf32aa878bd508c0dc4f87c48125cc16b937baa4e5b5e11",
                "sha256:d8a96747df78cda35980905bf26e72960cba6d355ace4780d4bdde3b217cdf1e",
                "sha256:e38d58d9138ef972fceb7aeec4be02e3f01d383723965bfcef14d174c8ccd039",
                "sha256:eb472586374dc66b31e36e14720747595c2b265ae962987261f044e5cce644b5",
                "sha256:fbd922f702582cb0d71ef94442bfca57624352622d75e3be7a1e7e9360b07e72"
            ],
            "index": "pypi",
            "version": "==8.0.1"
        },
        "psycopg2-binary": {
            "hashes": [
                "sha256:0deac2af1a587ae12836aa07970f5cb91964f05a7c6cdb69d8425ff4c15d4e2c",
                "sha256:0e4dc3d5996760104746e6cfcdb519d9d2cd27c738296525d5867ea695774e67",
                "sha256:11b9c0ebce097180129e422379b824ae21c8f2a6596b159c7659e2e5a00e1aa0",
                "sha256:15978a1fbd225583dd8cdaf37e67ccc278b5abecb4caf6b2d6b8e2b948e953f6",
                "sha256:1fabed9ea2acc4efe4671b92c669a213db744d2af8a9fc5d69a8e9bc14b7a9db",
                "sha256:2dac98e85565d5688e8ab7bdea5446674a83a3945a8f416ad0110018d1501b94",
                "sha256:42ec1035841b389e8cc3692277a0bd81cdfe0b65d575a2c8862cec7a80e62e52",
                "sha256:6422f2ff0919fd720195f64ffd8f924c1395d30f9a495f31e2392c2efafb5056",
                "sha256:6a32f3a4cb2f6e1a0b15215f448e8ce2da192fd4ff35084d80d5e39da683e79b",
                "sha256:7312e931b90fe14f925729cde58022f5d034241918a5c4f9797cac62f6b3a9dd",
                "sha256:7d92a09b788cbb1aec325af5fcba9fed7203897bbd9269d5691bb1e3bce29550",
                "sha256:833709a5c66ca52f1d21d41865a637223b368c0ee76ea54ca5bad6f2526c7679",
                "sha256:89705f45ce07b2dfa806ee84439ec67c5d9a0ef20154e0e475e2b2ed392a5b83",
                "sha256:8cd0fb36c7412996859cb4606a35969dd01f4ea34d9812a141cd920c3b18be77",
                "sha256:950bc22bb56ee6ff142a2cb9ee980b571dd0912b0334aa3fe0fe3788d860bea2",
                "sha256:a0c50db33c32594305b0ef9abc0cb7db13de7621d2cadf8392a1d9b3c437ef77",
                "sha256:a0eb43a07386c3f1f1ebb4dc7aafb13f67188eab896e7397aa1ee95a9c884eb2",
                "sha256:aaa4213c862f0ef00022751161df35804127b78adf4a2755b9f991a507e425fd",
                "sha256:ac0c682111fbf404525dfc0f18a8b5f11be52657d4f96e9fcb75daf4f3984859",
                "sha256:ad20d2eb875aaa1ea6d0f2916949f5c08a19c74d05b16ce6ebf6d24f2c9f75d1",
                "sha256:b4afc542c0ac0db720cf516dd20c0846f71c248d2b3d21013aa0d4ef9c71ca25",
                "sha256:b8a3715b3c4e604bcc94c90a825cd7f5635417453b253499664f784fc4da0152",
                "sha256:ba28584e6bca48c59eecbf7efb1576ca214b47f05194646b081717fa628dfddf",
                "sha256:ba381aec3a5dc29634f20692349d73f2d21f17653bda1decf0b52b11d694541f",
                "sha256:bd1be66dde2b82f80afb9459fc618216753f67109b859a361cf7def5c7968729",
                "sha256:c2507d796fca339c8fb03216364cca68d87e037c1f774977c8fc377627d01c71",
                "sha256:cec7e622ebc545dbb4564e483dd20e4e404da17ae07e06f3e780b2dacd5cee66",
                "sha256:d14b140a4439d816e3b1229a4a525df917d6ea22a0771a2a78332273fd9528a4",
                "sha256:d1b4ab59e02d9008efe10ceabd0b31e79519da6fb67f7d8e8977118832d0f449",
                "sha256:d5227b229005a696cc67676e24c214740efd90b148de5733419ac9aaba3773da",
                "sha256:e1f57aa70d3f7cc6947fd88636a481638263ba04a742b4a37dd25c373e41491a",
                "sha256:e74a55f6bad0e7d3968399deb50f61f4db1926acf4a6d83beaaa7df986f48b1c",
                "sha256:e82aba2188b9ba309fd8e271702bd0d0fc9148ae3150532bbb474f4590039ffb",
                "sha256:ee69dad2c7155756ad114c02db06002f4cded41132cc51378e57aad79cc8e4f4",
                "sha256:f5ab93a2cb2d8338b1674be43b442a7f544a0971da062a5da774ed40587f18f5"
            ],
            "index": "pypi",
            "version": "==2.8.6"
        },
        "pyasn1": {
            "hashes": [
                "sha256:014c0e9976956a08139dc0712ae195324a75e142284d5f87f1a87ee1b068a359",
                "sha256:03840c999ba71680a131cfaee6fab142e1ed9bbd9c693e285cc6aca0d555e576",
                "sha256:0458773cfe65b153891ac249bcf1b5f8f320b7c2ce462151f8fa74de8934becf",
                "sha256:08c3c53b75eaa48d71cf8c710312316392ed40899cb34710d092e96745a358b7",
                "sha256:39c7e2ec30515947ff4e87fb6f456dfc6e84857d34be479c9d4a4ba4bf46aa5d",
                "sha256:5c9414dcfede6e441f7e8f81b43b34e834731003427e5b09e4e00e3172a10f00",
                "sha256:6e7545f1a61025a4e58bb336952c5061697da694db1cae97b116e9c46abcf7c8",
                "sha256:78fa6da68ed2727915c4767bb386ab32cdba863caa7dbe473eaae45f9959da86",
                "sha256:7ab8a544af125fb704feadb008c99a88805126fb525280b2270bb25cc1d78a12",
                "sha256:99fcc3c8d804d1bc6d9a099921e39d827026409a58f2a720dcdb89374ea0c776",
                "sha256:aef77c9fb94a3ac588e87841208bdec464471d9871bd5050a287cc9a475cd0ba",
                "sha256:e89bf84b5437b532b0803ba5c9a5e054d21fec423a89952a74f87fa2c9b7bce2",
                "sha256:fec3e9d8e36808a28efb59b489e4528c10ad0f480e57dcc32b4de5c9d8c9fdf3"
            ],
            "version": "==0.4.8"
        },
        "pyasn1-modules": {
            "hashes": [
                "sha256:0845a5582f6a02bb3e1bde9ecfc4bfcae6ec3210dd270522fee602365430c3f8",
                "sha256:0fe1b68d1e486a1ed5473f1302bd991c1611d319bba158e98b106ff86e1d7199",
                "sha256:15b7c67fabc7fc240d87fb9aabf999cf82311a6d6fb2c70d00d3d0604878c811",
                "sha256:426edb7a5e8879f1ec54a1864f16b882c2837bfd06eee62f2c982315ee2473ed",
                "sha256:65cebbaffc913f4fe9e4808735c95ea22d7a7775646ab690518c056784bc21b4",
                "sha256:905f84c712230b2c592c19470d3ca8d552de726050d1d1716282a1f6146be65e",
                "sha256:a50b808ffeb97cb3601dd25981f6b016cbb3d31fbf57a8b8a87428e6158d0c74",
                "sha256:a99324196732f53093a84c4369c996713eb8c89d360a496b599fb1a9c47fc3eb",
                "sha256:b80486a6c77252ea3a3e9b1e360bc9cf28eaac41263d173c032581ad2f20fe45",
                "sha256:c29a5e5cc7a3f05926aff34e097e84f8589cd790ce0ed41b67aed6857b26aafd",
                "sha256:cbac4bc38d117f2a49aeedec4407d23e8866ea4ac27ff2cf7fb3e5b570df19e0",
                "sha256:f39edd8c4ecaa4556e989147ebf219227e2cd2e8a43c7e7fcb1f1c18c5fd6a3d",
                "sha256:fe0644d9ab041506b62782e92b06b8c68cca799e1a9636ec398675459e031405"
            ],
            "version": "==0.2.8"
        },
        "pycparser": {
            "hashes": [
                "sha256:2d475327684562c3a96cc71adf7dc8c4f0565175cf86b6d7a404ff4c771f15f0",
                "sha256:7582ad22678f0fcd81102833f60ef8d0e57288b6b5fb00323d101be910e35705"
            ],
            "markers": "python_version >= '2.7' and python_version not in '3.0, 3.1, 3.2, 3.3'",
            "version": "==2.20"
        },
        "pyhamcrest": {
            "hashes": [
                "sha256:412e00137858f04bde0729913874a48485665f2d36fe9ee449f26be864af9316",
                "sha256:7ead136e03655af85069b6f47b23eb7c3e5c221aa9f022a4fbb499f5b7308f29"
            ],
            "markers": "python_version >= '3.5'",
            "version": "==2.0.2"
        },
        "pyocr": {
            "hashes": [
                "sha256:fa15adc7e1cf0d345a2990495fe125a947c6e09a60ddba0256a1c14b2e603179"
            ],
            "index": "pypi",
            "version": "==0.7.2"
        },
        "pyopenssl": {
            "hashes": [
                "sha256:621880965a720b8ece2f1b2f54ea2071966ab00e2970ad2ce11d596102063504",
                "sha256:9a24494b2602aaf402be5c9e30a0b82d4a5c67528fe8fb475e3f3bc00dd69507"
            ],
            "version": "==19.1.0"
        },
        "python-dateutil": {
            "hashes": [
                "sha256:73ebfe9dbf22e832286dafa60473e4cd239f8592f699aa5adaf10050e6e1823c",
                "sha256:75bb3f31ea686f1197762692a9ee6a7550b59fc6ca3a1f4b5d7e32fb98e2da2a"
            ],
            "index": "pypi",
            "version": "==2.8.1"
        },
        "python-dotenv": {
            "hashes": [
                "sha256:0c8d1b80d1a1e91717ea7d526178e3882732420b03f08afea0406db6402e220e",
                "sha256:587825ed60b1711daea4832cf37524dfd404325b7db5e25ebe88c495c9f807a0"
            ],
            "index": "pypi",
            "version": "==0.15.0"
        },
        "python-gnupg": {
            "hashes": [
                "sha256:3aa0884b3bd414652c2385b9df39e7b87272c2eca1b8fcc3089bc9e58652019a",
                "sha256:cba3566e8a8fb7bb417d6897a6e17bfc7f9371052e57eb0057783c07d762a679"
            ],
            "index": "pypi",
            "version": "==0.4.6"
        },
        "python-levenshtein": {
            "hashes": [
                "sha256:033a11de5e3d19ea25c9302d11224e1a1898fe5abd23c61c7c360c25195e3eb1"
            ],
            "index": "pypi",
            "version": "==0.12.0"
        },
        "python-magic": {
            "hashes": [
                "sha256:356efa93c8899047d1eb7d3eb91e871ba2f5b1376edbaf4cc305e3c872207355",
                "sha256:b757db2a5289ea3f1ced9e60f072965243ea43a2221430048fd8cacab17be0ce"
            ],
            "index": "pypi",
            "version": "==0.4.18"
        },
        "pytz": {
            "hashes": [
                "sha256:3e6b7dd2d1e0a59084bcee14a17af60c5c562cdc16d828e8eba2e683d3a7e268",
                "sha256:5c55e189b682d420be27c6995ba6edce0c0a77dd67bfbe2ae6607134d5851ffd"
            ],
            "version": "==2020.4"
        },
        "redis": {
            "hashes": [
                "sha256:0e7e0cfca8660dea8b7d5cd8c4f6c5e29e11f31158c0b0ae91a397f00e5a05a2",
                "sha256:432b788c4530cfe16d8d943a09d40ca6c16149727e4afe8c2c9d5580c59d9f24"
            ],
            "index": "pypi",
            "version": "==3.5.3"
        },
        "regex": {
            "hashes": [
                "sha256:03855ee22980c3e4863dc84c42d6d2901133362db5daf4c36b710dd895d78f0a",
                "sha256:06b52815d4ad38d6524666e0d50fe9173533c9cc145a5779b89733284e6f688f",
                "sha256:11116d424734fe356d8777f89d625f0df783251ada95d6261b4c36ad27a394bb",
                "sha256:119e0355dbdd4cf593b17f2fc5dbd4aec2b8899d0057e4957ba92f941f704bf5",
                "sha256:127a9e0c0d91af572fbb9e56d00a504dbd4c65e574ddda3d45b55722462210de",
                "sha256:1ec66700a10e3c75f1f92cbde36cca0d3aaee4c73dfa26699495a3a30b09093c",
                "sha256:227a8d2e5282c2b8346e7f68aa759e0331a0b4a890b55a5cfbb28bd0261b84c0",
                "sha256:2564def9ce0710d510b1fc7e5178ce2d20f75571f788b5197b3c8134c366f50c",
                "sha256:297116e79074ec2a2f885d22db00ce6e88b15f75162c5e8b38f66ea734e73c64",
                "sha256:2dc522e25e57e88b4980d2bdd334825dbf6fa55f28a922fc3bfa60cc09e5ef53",
                "sha256:3a5f08039eee9ea195a89e180c5762bfb55258bfb9abb61a20d3abee3b37fd12",
                "sha256:3dfca201fa6b326239e1bccb00b915e058707028809b8ecc0cf6819ad233a740",
                "sha256:49461446b783945597c4076aea3f49aee4b4ce922bd241e4fcf62a3e7c61794c",
                "sha256:4afa350f162551cf402bfa3cd8302165c8e03e689c897d185f16a167328cc6dd",
                "sha256:4b5a9bcb56cc146c3932c648603b24514447eafa6ce9295234767bf92f69b504",
                "sha256:52e83a5f28acd621ba8e71c2b816f6541af7144b69cc5859d17da76c436a5427",
                "sha256:625116aca6c4b57c56ea3d70369cacc4d62fead4930f8329d242e4fe7a58ce4b",
                "sha256:654c1635f2313d0843028487db2191530bca45af61ca85d0b16555c399625b0e",
                "sha256:8092a5a06ad9a7a247f2a76ace121183dc4e1a84c259cf9c2ce3bbb69fac3582",
                "sha256:832339223b9ce56b7b15168e691ae654d345ac1635eeb367ade9ecfe0e66bee0",
                "sha256:8ca9dca965bd86ea3631b975d63b0693566d3cc347e55786d5514988b6f5b84c",
                "sha256:96f99219dddb33e235a37283306834700b63170d7bb2a1ee17e41c6d589c8eb9",
                "sha256:9b6305295b6591e45f069d3553c54d50cc47629eb5c218aac99e0f7fafbf90a1",
                "sha256:a62162be05edf64f819925ea88d09d18b09bebf20971b363ce0c24e8b4aa14c0",
                "sha256:aacc8623ffe7999a97935eeabbd24b1ae701d08ea8f874a6ff050e93c3e658cf",
                "sha256:b45bab9f224de276b7bc916f6306b86283f6aa8afe7ed4133423efb42015a898",
                "sha256:b88fa3b8a3469f22b4f13d045d9bd3eda797aa4e406fde0a2644bc92bbdd4bdd",
                "sha256:b8a686a6c98872007aa41fdbb2e86dc03b287d951ff4a7f1da77fb7f14113e4d",
                "sha256:bd904c0dec29bbd0769887a816657491721d5f545c29e30fd9d7a1a275dc80ab",
                "sha256:bf4f896c42c63d1f22039ad57de2644c72587756c0cfb3cc3b7530cfe228277f",
                "sha256:c13d311a4c4a8d671f5860317eb5f09591fbe8259676b86a85769423b544451e",
                "sha256:c2c6c56ee97485a127555c9595c069201b5161de9d05495fbe2132b5ac104786",
                "sha256:c32c91a0f1ac779cbd73e62430de3d3502bbc45ffe5bb6c376015acfa848144b",
                "sha256:c3466a84fce42c2016113101018a9981804097bacbab029c2d5b4fcb224b89de",
                "sha256:c454ad88e56e80e44f824ef8366bb7e4c3def12999151fd5c0ea76a18fe9aa3e",
                "sha256:c8a2b7ccff330ae4c460aff36626f911f918555660cc28163417cb84ffb25789",
                "sha256:cb905f3d2e290a8b8f1579d3984f2cfa7c3a29cc7cba608540ceeed18513f520",
                "sha256:cfcf28ed4ce9ced47b9b9670a4f0d3d3c0e4d4779ad4dadb1ad468b097f808aa",
                "sha256:dd3e6547ecf842a29cf25123fbf8d2461c53c8d37aa20d87ecee130c89b7079b",
                "sha256:de7fd57765398d141949946c84f3590a68cf5887dac3fc52388df0639b01eda4",
                "sha256:ea37320877d56a7f0a1e6a625d892cf963aa7f570013499f5b8d5ab8402b5625",
                "sha256:f1fce1e4929157b2afeb4bb7069204d4370bab9f4fc03ca1fbec8bd601f8c87d",
                "sha256:f43109822df2d3faac7aad79613f5f02e4eab0fc8ad7932d2e70e2a83bd49c26"
            ],
            "version": "==2020.10.28"
        },
        "scikit-learn": {
            "hashes": [
                "sha256:0a127cc70990d4c15b1019680bfedc7fec6c23d14d3719fdf9b64b22d37cdeca",
                "sha256:0d39748e7c9669ba648acf40fb3ce96b8a07b240db6888563a7cb76e05e0d9cc",
                "sha256:1b8a391de95f6285a2f9adffb7db0892718950954b7149a70c783dc848f104ea",
                "sha256:20766f515e6cd6f954554387dfae705d93c7b544ec0e6c6a5d8e006f6f7ef480",
                "sha256:2aa95c2f17d2f80534156215c87bee72b6aa314a7f8b8fe92a2d71f47280570d",
                "sha256:5ce7a8021c9defc2b75620571b350acc4a7d9763c25b7593621ef50f3bd019a2",
                "sha256:6c28a1d00aae7c3c9568f61aafeaad813f0f01c729bee4fd9479e2132b215c1d",
                "sha256:7671bbeddd7f4f9a6968f3b5442dac5f22bf1ba06709ef888cc9132ad354a9ab",
                "sha256:914ac2b45a058d3f1338d7736200f7f3b094857758895f8667be8a81ff443b5b",
                "sha256:98508723f44c61896a4e15894b2016762a55555fbf09365a0bb1870ecbd442de",
                "sha256:a64817b050efd50f9abcfd311870073e500ae11b299683a519fbb52d85e08d25",
                "sha256:cb3e76380312e1f86abd20340ab1d5b3cc46a26f6593d3c33c9ea3e4c7134028",
                "sha256:d0dcaa54263307075cb93d0bee3ceb02821093b1b3d25f66021987d305d01dce",
                "sha256:d9a1ce5f099f29c7c33181cc4386660e0ba891b21a60dc036bf369e3a3ee3aec",
                "sha256:da8e7c302003dd765d92a5616678e591f347460ac7b53e53d667be7dfe6d1b10",
                "sha256:daf276c465c38ef736a79bd79fc80a249f746bcbcae50c40945428f7ece074f8"
            ],
            "index": "pypi",
            "version": "==0.23.2"
        },
        "scipy": {
            "hashes": [
                "sha256:168c45c0c32e23f613db7c9e4e780bc61982d71dcd406ead746c7c7c2f2004ce",
                "sha256:213bc59191da2f479984ad4ec39406bf949a99aba70e9237b916ce7547b6ef42",
                "sha256:25b241034215247481f53355e05f9e25462682b13bd9191359075682adcd9554",
                "sha256:2c872de0c69ed20fb1a9b9cf6f77298b04a26f0b8720a5457be08be254366c6e",
                "sha256:3397c129b479846d7eaa18f999369a24322d008fac0782e7828fa567358c36ce",
                "sha256:368c0f69f93186309e1b4beb8e26d51dd6f5010b79264c0f1e9ca00cd92ea8c9",
                "sha256:3d5db5d815370c28d938cf9b0809dade4acf7aba57eaf7ef733bfedc9b2474c4",
                "sha256:4598cf03136067000855d6b44d7a1f4f46994164bcd450fb2c3d481afc25dd06",
                "sha256:4a453d5e5689de62e5d38edf40af3f17560bfd63c9c5bd228c18c1f99afa155b",
                "sha256:4f12d13ffbc16e988fa40809cbbd7a8b45bc05ff6ea0ba8e3e41f6f4db3a9e47",
                "sha256:634568a3018bc16a83cda28d4f7aed0d803dd5618facb36e977e53b2df868443",
                "sha256:65923bc3809524e46fb7eb4d6346552cbb6a1ffc41be748535aa502a2e3d3389",
                "sha256:6b0ceb23560f46dd236a8ad4378fc40bad1783e997604ba845e131d6c680963e",
                "sha256:8c8d6ca19c8497344b810b0b0344f8375af5f6bb9c98bd42e33f747417ab3f57",
                "sha256:9ad4fcddcbf5dc67619379782e6aeef41218a79e17979aaed01ed099876c0e62",
                "sha256:a254b98dbcc744c723a838c03b74a8a34c0558c9ac5c86d5561703362231107d",
                "sha256:b03c4338d6d3d299e8ca494194c0ae4f611548da59e3c038813f1a43976cb437",
                "sha256:b5e9d3e4474644915809d6aa1416ff20430a3ed9ae723a5d295da5ddb24985e2",
                "sha256:cc1f78ebc982cd0602c9a7615d878396bec94908db67d4ecddca864d049112f2",
                "sha256:d6d25c41a009e3c6b7e757338948d0076ee1dd1770d1c09ec131f11946883c54",
                "sha256:d84cadd7d7998433334c99fa55bcba0d8b4aeff0edb123b2a1dfcface538e474",
                "sha256:e360cb2299028d0b0d0f65a5c5e51fc16a335f1603aa2357c25766c8dab56938",
                "sha256:e98d49a5717369d8241d6cf33ecb0ca72deee392414118198a8e5b4c35c56340",
                "sha256:ed572470af2438b526ea574ff8f05e7f39b44ac37f712105e57fc4d53a6fb660",
                "sha256:f87b39f4d69cf7d7529d7b1098cb712033b17ea7714aed831b95628f483fd012",
                "sha256:fa789583fc94a7689b45834453fec095245c7e69c58561dc159b5d5277057e4c"
            ],
            "markers": "python_version >= '3.6'",
            "version": "==1.5.4"
        },
        "service-identity": {
            "hashes": [
                "sha256:001c0707759cb3de7e49c078a7c0c9cd12594161d3bf06b9c254fdcb1a60dc36",
                "sha256:0858a54aabc5b459d1aafa8a518ed2081a285087f349fe3e55197989232e2e2d"
            ],
            "version": "==18.1.0"
        },
        "six": {
            "hashes": [
                "sha256:30639c035cdb23534cd4aa2dd52c3bf48f06e5f4a941509c8bafd8ce11080259",
                "sha256:8b74bedcbbbaca38ff6d7491d76f2b06b3592611af620f8426e82dddb04a5ced"
            ],
            "markers": "python_version >= '2.7' and python_version not in '3.0, 3.1, 3.2, 3.3'",
            "version": "==1.15.0"
        },
        "sqlparse": {
            "hashes": [
                "sha256:017cde379adbd6a1f15a61873f43e8274179378e95ef3fede90b5aa64d304ed0",
                "sha256:0f91fd2e829c44362cbcfab3e9ae12e22badaa8a29ad5ff599f9ec109f0454e8"
            ],
            "markers": "python_version >= '3.5'",
            "version": "==0.4.1"
        },
        "threadpoolctl": {
            "hashes": [
                "sha256:38b74ca20ff3bb42caca8b00055111d74159ee95c4370882bbff2b93d24da725",
                "sha256:ddc57c96a38beb63db45d6c159b5ab07b6bced12c45a1f07b2b92f272aebfa6b"
            ],
            "markers": "python_version >= '3.5'",
            "version": "==2.1.0"
        },
        "twisted": {
            "extras": [
                "tls"
            ],
            "hashes": [
                "sha256:0150dae5adc962d15e00054cc6926f1e64763fb8dd26e1632593ac06e592104b",
                "sha256:040eb6641125d2a9a09cf198ec7b83dd8858c6f51f6770325ed9959c00f5098f",
                "sha256:147780b8caf21ba2aef3688628eaf13d7e7fe02a86747cd54bfaf2140538f042",
                "sha256:158ddb80719a4813d292293ac44ba41d8b56555ed009d90994a278237ee63d2c",
                "sha256:15e52271f08f62e2230ff093e0278aa01c9dac057c4557cadadd2429eed86a3e",
                "sha256:2182000d6ffc05d269e6c03bfcec8b57e20259ca1086180edaedec3f1e689292",
                "sha256:25ffcf37944bdad4a99981bc74006d735a678d2b5c193781254fbbb6d69e3b22",
                "sha256:3281d9ce889f7b21bdb73658e887141aa45a102baf3b2320eafcfba954fcefec",
                "sha256:356e8d8dd3590e790e3dba4db139eb8a17aca64b46629c622e1b1597a4a92478",
                "sha256:70952c56e4965b9f53b180daecf20a9595cf22b8d0935cd3bd664c90273c3ab2",
                "sha256:7408c6635ee1b96587289283ebe90ee15dbf9614b05857b446055116bc822d29",
                "sha256:7c547fd0215db9da8a1bc23182b309e84a232364cc26d829e9ee196ce840b114",
                "sha256:894f6f3cfa57a15ea0d0714e4283913a5f2511dbd18653dd148eba53b3919797",
                "sha256:94ac3d55a58c90e2075c5fe1853f2aa3892b73e3bf56395f743aefde8605eeaa",
                "sha256:a58e61a2a01e5bcbe3b575c0099a2bcb8d70a75b1a087338e0c48dd6e01a5f15",
                "sha256:c09c47ff9750a8e3aa60ad169c4b95006d455a29b80ad0901f031a103b2991cd",
                "sha256:ca3a0b8c9110800e576d89b5337373e52018b41069bc879f12fa42b7eb2d0274",
                "sha256:cd1dc5c85b58494138a3917752b54bb1daa0045d234b7c132c37a61d5483ebad",
                "sha256:cdbc4c7f0cd7a2218b575844e970f05a1be1861c607b0e048c9bceca0c4d42f7",
                "sha256:d267125cc0f1e8a0eed6319ba4ac7477da9b78a535601c49ecd20c875576433a",
                "sha256:d72c55b5d56e176563b91d11952d13b01af8725c623e498db5507b6614fc1e10",
                "sha256:d95803193561a243cb0401b0567c6b7987d3f2a67046770e1dccd1c9e49a9780",
                "sha256:e92703bed0cc21d6cb5c61d66922b3b1564015ca8a51325bd164a5e33798d504",
                "sha256:f058bd0168271de4dcdc39845b52dd0a4a2fecf5f1246335f13f5e96eaebb467",
                "sha256:f3c19e5bd42bbe4bf345704ad7c326c74d3fd7a1b3844987853bef180be638d4"
            ],
            "markers": "python_version >= '2.7' and python_version not in '3.0, 3.1, 3.2, 3.3, 3.4'",
            "version": "==20.3.0"
        },
        "txaio": {
            "hashes": [
                "sha256:17938f2bca4a9cabce61346758e482ca4e600160cbc28e861493eac74a19539d",
                "sha256:38a469daf93c37e5527cb062653d6393ae11663147c42fab7ddc3f6d00d434ae"
            ],
            "markers": "python_version >= '3.5'",
            "version": "==20.4.1"
        },
        "tzlocal": {
            "hashes": [
                "sha256:643c97c5294aedc737780a49d9df30889321cbe1204eac2c2ec6134035a92e44",
                "sha256:e2cb6c6b5b604af38597403e9852872d7f534962ae2954c7f35efcb1ccacf4a4"
            ],
            "version": "==2.1"
        },
        "watchdog": {
            "hashes": [
                "sha256:4214e1379d128b0588021880ccaf40317ee156d4603ac388b9adcf29165e0c04"
            ],
            "index": "pypi",
            "version": "==0.10.3"
        },
        "wcwidth": {
            "hashes": [
                "sha256:beb4802a9cebb9144e99086eff703a642a13d6a0052920003a230f3294bbe784",
                "sha256:c4d647b99872929fdb7bdcaa4fbe7f01413ed3d98077df798530e5b04f116c83"
            ],
            "version": "==0.2.5"
        },
        "whitenoise": {
            "hashes": [
                "sha256:05ce0be39ad85740a78750c86a93485c40f08ad8c62a6006de0233765996e5c7",
                "sha256:05d00198c777028d72d8b0bbd234db605ef6d60e9410125124002518a48e515d"
            ],
            "index": "pypi",
            "version": "==5.2.0"
        },
        "whoosh": {
            "hashes": [
                "sha256:7ca5633dbfa9e0e0fa400d3151a8a0c4bec53bd2ecedc0a67705b17565c31a83",
                "sha256:aa39c3c3426e3fd107dcb4bde64ca1e276a65a889d9085a6e4b54ba82420a852",
                "sha256:e0857375f63e9041e03fedd5b7541f97cf78917ac1b6b06c1fcc9b45375dda69"
            ],
            "index": "pypi",
            "version": "==2.7.4"
        },
        "zope.interface": {
            "hashes": [
                "sha256:05a97ba92c1c7c26f25c9f671aa1ef85ffead6cdad13770e5b689cf983adc7e1",
                "sha256:07d61722dd7d85547b7c6b0f5486b4338001fab349f2ac5cabc0b7182eb3425d",
                "sha256:09fc3922f235703c0b76f8234867685eee68a24a49fffa2220975f6142db45f1",
                "sha256:0a990dcc97806e5980bbb54b2e46b9cde9e48932d8e6984daf71ef1745516123",
                "sha256:150e8bcb7253a34a4535aeea3de36c0bb3b1a6a47a183a95d65a194b3e07f232",
                "sha256:1743bcfe45af8846b775086471c28258f4c6e9ee8ef37484de4495f15a98b549",
                "sha256:1b5f6c8fff4ed32aa2dd43e84061bc8346f32d3ba6ad6e58f088fe109608f102",
                "sha256:21e49123f375703cf824214939d39df0af62c47d122d955b2a8d9153ea08cfd5",
                "sha256:21f579134a47083ffb5ddd1307f0405c91aa8b61ad4be6fd5af0171474fe0c45",
                "sha256:27c267dc38a0f0079e96a2945ee65786d38ef111e413c702fbaaacbab6361d00",
                "sha256:299bde0ab9e5c4a92f01a152b7fbabb460f31343f1416f9b7b983167ab1e33bc",
                "sha256:2ab88d8f228f803fcb8cb7d222c579d13dab2d3622c51e8cf321280da01102a7",
                "sha256:2ced4c35061eea623bc84c7711eedce8ecc3c2c51cd9c6afa6290df3bae9e104",
                "sha256:2dcab01c660983ba5e5a612e0c935141ccbee67d2e2e14b833e01c2354bd8034",
                "sha256:32546af61a9a9b141ca38d971aa6eb9800450fa6620ce6323cc30eec447861f3",
                "sha256:32b40a4c46d199827d79c86bb8cb88b1bbb764f127876f2cb6f3a47f63dbada3",
                "sha256:3cc94c69f6bd48ed86e8e24f358cb75095c8129827df1298518ab860115269a4",
                "sha256:42b278ac0989d6f5cf58d7e0828ea6b5951464e3cf2ff229dd09a96cb6ba0c86",
                "sha256:495b63fd0302f282ee6c1e6ea0f1c12cb3d1a49c8292d27287f01845ff252a96",
                "sha256:4af87cdc0d4b14e600e6d3d09793dce3b7171348a094ba818e2a68ae7ee67546",
                "sha256:4b94df9f2fdde7b9314321bab8448e6ad5a23b80542dcab53e329527d4099dcb",
                "sha256:4c48ddb63e2b20fba4c6a2bf81b4d49e99b6d4587fb67a6cd33a2c1f003af3e3",
                "sha256:4df9afd17bd5477e9f8c8b6bb8507e18dd0f8b4efe73bb99729ff203279e9e3b",
                "sha256:518950fe6a5d56f94ba125107895f938a4f34f704c658986eae8255edb41163b",
                "sha256:538298e4e113ccb8b41658d5a4b605bebe75e46a30ceca22a5a289cf02c80bec",
                "sha256:55465121e72e208a7b69b53de791402affe6165083b2ea71b892728bd19ba9ae",
                "sha256:588384d70a0f19b47409cfdb10e0c27c20e4293b74fc891df3d8eb47782b8b3e",
                "sha256:6278c080d4afffc9016e14325f8734456831124e8c12caa754fd544435c08386",
                "sha256:64ea6c221aeee4796860405e1aedec63424cda4202a7ad27a5066876db5b0fd2",
                "sha256:681dbb33e2b40262b33fd383bae63c36d33fd79fa1a8e4092945430744ffd34a",
                "sha256:6936aa9da390402d646a32a6a38d5409c2d2afb2950f045a7d02ab25a4e7d08d",
                "sha256:778d0ec38bbd288b150a3ae363c8ffd88d2207a756842495e9bffd8a8afbc89a",
                "sha256:8251f06a77985a2729a8bdbefbae79ee78567dddc3acbd499b87e705ca59fe24",
                "sha256:83b4aa5344cce005a9cff5d0321b2e318e871cc1dfc793b66c32dd4f59e9770d",
                "sha256:844fad925ac5c2ad4faaceb3b2520ad016b5280105c6e16e79838cf951903a7b",
                "sha256:8ceb3667dd13b8133f2e4d637b5b00f240f066448e2aa89a41f4c2d78a26ce50",
                "sha256:92dc0fb79675882d0b6138be4bf0cec7ea7c7eede60aaca78303d8e8dbdaa523",
                "sha256:974f5957e66a7524ea81df7b2686a456bfaf0408dbb7353ddfbedb594eadfef6",
                "sha256:9789bd945e9f5bd026ed3f5b453d640befb8b1fc33a779c1fe8d3eb21fe3fb4a",
                "sha256:a2b6d6eb693bc2fc6c484f2e5d93bd0b0da803fa77bf974f160533e555e4d095",
                "sha256:aab9f1e34d810feb00bf841993552b8fcc6ae71d473c505381627143d0018a6a",
                "sha256:abb61afd84f23099ac6099d804cdba9bd3b902aaaded3ffff47e490b0a495520",
                "sha256:adf9ee115ae8ff8b6da4b854b4152f253b390ba64407a22d75456fe07dcbda65",
                "sha256:aedc6c672b351afe6dfe17ff83ee5e7eb6ed44718f879a9328a68bdb20b57e11",
                "sha256:b7a00ecb1434f8183395fac5366a21ee73d14900082ca37cf74993cf46baa56c",
                "sha256:ba32f4a91c1cb7314c429b03afbf87b1fff4fb1c8db32260e7310104bd77f0c7",
                "sha256:cbd0f2cbd8689861209cd89141371d3a22a11613304d1f0736492590aa0ab332",
                "sha256:e4bc372b953bf6cec65a8d48482ba574f6e051621d157cf224227dbb55486b1e",
                "sha256:eccac3d9aadc68e994b6d228cb0c8919fc47a5350d85a1b4d3d81d1e98baf40c",
                "sha256:efd550b3da28195746bb43bd1d815058181a7ca6d9d6aa89dd37f5eefe2cacb7",
                "sha256:efef581c8ba4d990770875e1a2218e856849d32ada2680e53aebc5d154a17e20",
                "sha256:f057897711a630a0b7a6a03f1acf379b6ba25d37dc5dc217a97191984ba7f2fc",
                "sha256:f37d45fab14ffef9d33a0dc3bc59ce0c5313e2253323312d47739192da94f5fd",
                "sha256:f44906f70205d456d503105023041f1e63aece7623b31c390a0103db4de17537"
            ],
            "markers": "python_version >= '2.7' and python_version not in '3.0, 3.1, 3.2, 3.3, 3.4'",
            "version": "==5.2.0"
        }
    },
    "develop": {
        "alabaster": {
            "hashes": [
                "sha256:446438bdcca0e05bd45ea2de1668c1d9b032e1a9154c2c259092d77031ddd359",
                "sha256:a661d72d58e6ea8a57f7a86e37d86716863ee5e92788398526d58b26a4e4dc02"
            ],
            "version": "==0.7.12"
        },
        "apipkg": {
            "hashes": [
                "sha256:37228cda29411948b422fae072f57e31d3396d2ee1c9783775980ee9c9990af6",
                "sha256:58587dd4dc3daefad0487f6d9ae32b4542b185e1c36db6993290e7c41ca2b47c"
            ],
            "markers": "python_version >= '2.7' and python_version not in '3.0, 3.1, 3.2, 3.3'",
            "version": "==1.5"
        },
        "appdirs": {
            "hashes": [
                "sha256:7d5d0167b2b1ba821647616af46a749d1c653740dd0d2415100fe26e27afdf41",
                "sha256:a841dacd6b99318a741b166adb07e19ee71a274450e68237b4650ca1055ab128"
            ],
            "version": "==1.4.4"
        },
        "attrs": {
            "hashes": [
                "sha256:31b2eced602aa8423c2aea9c76a724617ed67cf9513173fd3a4f03e3a929c7e6",
                "sha256:832aa3cde19744e49938b91fea06d69ecb9e649c93ba974535d08ad92164f700"
            ],
            "markers": "python_version >= '2.7' and python_version not in '3.0, 3.1, 3.2, 3.3'",
            "version": "==20.3.0"
        },
        "babel": {
            "hashes": [
                "sha256:9d35c22fcc79893c3ecc85ac4a56cde1ecf3f19c540bba0922308a6c06ca6fa5",
                "sha256:da031ab54472314f210b0adcff1588ee5d1d1d0ba4dbd07b94dba82bde791e05"
            ],
            "markers": "python_version >= '2.7' and python_version not in '3.0, 3.1, 3.2, 3.3'",
            "version": "==2.9.0"
        },
        "certifi": {
            "hashes": [
                "sha256:1f422849db327d534e3d0c5f02a263458c3955ec0aae4ff09b95f195c59f4edd",
                "sha256:f05def092c44fbf25834a51509ef6e631dc19765ab8a57b4e7ab85531f0a9cf4"
            ],
            "version": "==2020.11.8"
        },
        "chardet": {
            "hashes": [
                "sha256:84ab92ed1c4d4f16916e05906b6b75a6c0fb5db821cc65e70cbd64a3e2a5eaae",
                "sha256:fc323ffcaeaed0e0a02bf4d117757b98aed530d9ed4531e3e15460124c106691"
            ],
            "version": "==3.0.4"
        },
        "coverage": {
            "hashes": [
                "sha256:0203acd33d2298e19b57451ebb0bed0ab0c602e5cf5a818591b4918b1f97d516",
                "sha256:0f313707cdecd5cd3e217fc68c78a960b616604b559e9ea60cc16795c4304259",
                "sha256:1c6703094c81fa55b816f5ae542c6ffc625fec769f22b053adb42ad712d086c9",
                "sha256:1d44bb3a652fed01f1f2c10d5477956116e9b391320c94d36c6bf13b088a1097",
                "sha256:280baa8ec489c4f542f8940f9c4c2181f0306a8ee1a54eceba071a449fb870a0",
                "sha256:29a6272fec10623fcbe158fdf9abc7a5fa032048ac1d8631f14b50fbfc10d17f",
                "sha256:2b31f46bf7b31e6aa690d4c7a3d51bb262438c6dcb0d528adde446531d0d3bb7",
                "sha256:2d43af2be93ffbad25dd959899b5b809618a496926146ce98ee0b23683f8c51c",
                "sha256:3188a7dfd96f734a7498f37cde6598b1e9c084f1ca68bc1aa04e88db31168ab6",
                "sha256:381ead10b9b9af5f64646cd27107fb27b614ee7040bb1226f9c07ba96625cbb5",
                "sha256:47a11bdbd8ada9b7ee628596f9d97fbd3851bd9999d398e9436bd67376dbece7",
                "sha256:4d6a42744139a7fa5b46a264874a781e8694bb32f1d76d8137b68138686f1729",
                "sha256:50691e744714856f03a86df3e2bff847c2acede4c191f9a1da38f088df342978",
                "sha256:530cc8aaf11cc2ac7430f3614b04645662ef20c348dce4167c22d99bec3480e9",
                "sha256:582ddfbe712025448206a5bc45855d16c2e491c2dd102ee9a2841418ac1c629f",
                "sha256:63808c30b41f3bbf65e29f7280bf793c79f54fb807057de7e5238ffc7cc4d7b9",
                "sha256:71b69bd716698fa62cd97137d6f2fdf49f534decb23a2c6fc80813e8b7be6822",
                "sha256:7858847f2d84bf6e64c7f66498e851c54de8ea06a6f96a32a1d192d846734418",
                "sha256:78e93cc3571fd928a39c0b26767c986188a4118edc67bc0695bc7a284da22e82",
                "sha256:7f43286f13d91a34fadf61ae252a51a130223c52bfefb50310d5b2deb062cf0f",
                "sha256:86e9f8cd4b0cdd57b4ae71a9c186717daa4c5a99f3238a8723f416256e0b064d",
                "sha256:8f264ba2701b8c9f815b272ad568d555ef98dfe1576802ab3149c3629a9f2221",
                "sha256:9342dd70a1e151684727c9c91ea003b2fb33523bf19385d4554f7897ca0141d4",
                "sha256:9361de40701666b034c59ad9e317bae95c973b9ff92513dd0eced11c6adf2e21",
                "sha256:9669179786254a2e7e57f0ecf224e978471491d660aaca833f845b72a2df3709",
                "sha256:aac1ba0a253e17889550ddb1b60a2063f7474155465577caa2a3b131224cfd54",
                "sha256:aef72eae10b5e3116bac6957de1df4d75909fc76d1499a53fb6387434b6bcd8d",
                "sha256:bd3166bb3b111e76a4f8e2980fa1addf2920a4ca9b2b8ca36a3bc3dedc618270",
                "sha256:c1b78fb9700fc961f53386ad2fd86d87091e06ede5d118b8a50dea285a071c24",
                "sha256:c3888a051226e676e383de03bf49eb633cd39fc829516e5334e69b8d81aae751",
                "sha256:c5f17ad25d2c1286436761b462e22b5020d83316f8e8fcb5deb2b3151f8f1d3a",
                "sha256:c851b35fc078389bc16b915a0a7c1d5923e12e2c5aeec58c52f4aa8085ac8237",
                "sha256:cb7df71de0af56000115eafd000b867d1261f786b5eebd88a0ca6360cccfaca7",
                "sha256:cedb2f9e1f990918ea061f28a0f0077a07702e3819602d3507e2ff98c8d20636",
                "sha256:e8caf961e1b1a945db76f1b5fa9c91498d15f545ac0ababbe575cfab185d3bd8",
                "sha256:ef221855191457fffeb909d5787d1807800ab4d0111f089e6c93ee68f577634d"
            ],
            "markers": "python_version >= '2.7' and python_version not in '3.0, 3.1, 3.2, 3.3, 3.4' and python_version < '4'",
            "version": "==5.3"
        },
        "coveralls": {
            "hashes": [
                "sha256:2301a19500b06649d2ec4f2858f9c69638d7699a4c63027c5d53daba666147cc",
                "sha256:b990ba1f7bc4288e63340be0433698c1efe8217f78c689d254c2540af3d38617"
            ],
            "index": "pypi",
            "version": "==2.2.0"
        },
        "distlib": {
            "hashes": [
                "sha256:8c09de2c67b3e7deef7184574fc060ab8a793e7adbb183d942c389c8b13c52fb",
                "sha256:edf6116872c863e1aa9d5bb7cb5e05a022c519a4594dc703843343a9ddd9bff1"
            ],
            "version": "==0.3.1"
        },
        "docopt": {
            "hashes": [
                "sha256:15fde8252aa9f2804171014d50d069ffbf42c7a50b7d74bcbb82bfd5700fcfc2",
                "sha256:49b3a825280bd66b3aa83585ef59c4a8c82f2c8a522dbe754a8bc8d08c85c491"
            ],
            "version": "==0.6.2"
        },
        "docutils": {
            "hashes": [
                "sha256:0c5b78adfbf7762415433f5515cd5c9e762339e23369dbe8000d84a4bf4ab3af",
                "sha256:c2de3a60e9e7d07be26b7f2b00ca0309c207e06c100f9cc2a94931fc75a478fc"
            ],
            "markers": "python_version >= '2.7' and python_version not in '3.0, 3.1, 3.2, 3.3, 3.4'",
            "version": "==0.16"
        },
        "execnet": {
            "hashes": [
                "sha256:cacb9df31c9680ec5f95553976c4da484d407e85e41c83cb812aa014f0eddc50",
                "sha256:d4efd397930c46415f62f8a31388d6be4f27a91d7550eb79bc64a756e0056547"
            ],
            "markers": "python_version >= '2.7' and python_version not in '3.0, 3.1, 3.2, 3.3'",
            "version": "==1.7.1"
        },
        "factory-boy": {
            "hashes": [
                "sha256:d8626622550c8ba31392f9e19fdbcef9f139cf1ad643c5923f20490a7b3e2e3d",
                "sha256:ded73e49135c24bd4d3f45bf1eb168f8d290090f5cf4566b8df3698317dc9c08"
            ],
            "index": "pypi",
            "version": "==3.1.0"
        },
        "faker": {
            "hashes": [
                "sha256:3f5d379e4b5ce92a8afe3c2ce59d7c43886370dd3bf9495a936b91888debfc81",
                "sha256:8c0e8a06acef4b9312902e2ce18becabe62badd3a6632180bd0680c6ee111473"
            ],
            "markers": "python_version >= '3.5'",
            "version": "==4.17.0"
        },
        "filelock": {
            "hashes": [
                "sha256:18d82244ee114f543149c66a6e0c14e9c4f8a1044b5cdaadd0f82159d6a6ff59",
                "sha256:929b7d63ec5b7d6b71b0fa5ac14e030b3f70b75747cef1b10da9b879fef15836"
            ],
            "version": "==3.0.12"
        },
        "idna": {
            "hashes": [
                "sha256:4a57a6379512ade94fa99e2fa46d3cd0f2f553040548d0e2958c6ed90ee48226",
                "sha256:b307872f855b18632ce0c21c5e45be78c0ea7ae4c15c828c20788b26921eb3f6",
                "sha256:b97d804b1e9b523befed77c48dacec60e6dcb0b5391d57af6a65a312a90648c0"
            ],
            "markers": "python_version >= '2.7' and python_version not in '3.0, 3.1, 3.2, 3.3'",
            "version": "==2.10"
        },
        "imagesize": {
            "hashes": [
                "sha256:6965f19a6a2039c7d48bca7dba2473069ff854c36ae6f19d2cde309d998228a1",
                "sha256:b1f6b5a4eab1f73479a50fb79fcf729514a900c341d8503d62a62dbc4127a2b1"
            ],
            "markers": "python_version >= '2.7' and python_version not in '3.0, 3.1, 3.2, 3.3'",
            "version": "==1.2.0"
        },
        "iniconfig": {
            "hashes": [
                "sha256:011e24c64b7f47f6ebd835bb12a743f2fbe9a26d4cecaa7f53bc4f35ee9da8b3",
                "sha256:8647b85c03813b8680f4ae9c9db2fd7293f8591ea536a10d73d90f6eb4b10aac",
                "sha256:bc3af051d7d14b2ee5ef9969666def0cd1a000e121eaea580d4a313df4b37f32"
            ],
            "version": "==1.1.1"
        },
        "jinja2": {
            "hashes": [
                "sha256:3f172970d5670703bd3812e8ca6459a9a7e069fa8e51b40195f83c81db191ec4",
                "sha256:89aab215427ef59c34ad58735269eb58b1a5808103067f7bb9d5836c651b3bb0",
                "sha256:f0a4641d3cf955324a89c04f3d94663aa4d638abe8f733ecd3582848e1c37035"
            ],
            "markers": "python_version >= '2.7' and python_version not in '3.0, 3.1, 3.2, 3.3, 3.4'",
            "version": "==2.11.2"
        },
        "markupsafe": {
            "hashes": [
                "sha256:00bc623926325b26bb9605ae9eae8a215691f33cae5df11ca5424f06f2d1f473",
                "sha256:09027a7803a62ca78792ad89403b1b7a73a01c8cb65909cd876f7fcebd79b161",
                "sha256:09c4b7f37d6c648cb13f9230d847adf22f8171b1ccc4d5682398e77f40309235",
                "sha256:1027c282dad077d0bae18be6794e6b6b8c91d58ed8a8d89a89d59693b9131db5",
                "sha256:13d3144e1e340870b25e7b10b98d779608c02016d5184cfb9927a9f10c689f42",
                "sha256:19536834abffb3fa155017053c607cb835b2ecc6a3a2554a88043d991dffb736",
                "sha256:24982cc2533820871eba85ba648cd53d8623687ff11cbb805be4ff7b4c971aff",
                "sha256:29872e92839765e546828bb7754a68c418d927cd064fd4708fab9fe9c8bb116b",
                "sha256:3d61f15e39611aacd91b7e71d903787da86d9e80896e683c0103fced9add7834",
                "sha256:43a55c2930bbc139570ac2452adf3d70cdbb3cfe5912c71cdce1c2c6bbd9c5d1",
                "sha256:46c99d2de99945ec5cb54f23c8cd5689f6d7177305ebff350a58ce5f8de1669e",
                "sha256:500d4957e52ddc3351cabf489e79c91c17f6e0899158447047588650b5e69183",
                "sha256:535f6fc4d397c1563d08b88e485c3496cf5784e927af890fb3c3aac7f933ec66",
                "sha256:596510de112c685489095da617b5bcbbac7dd6384aeebeda4df6025d0256a81b",
                "sha256:62fe6c95e3ec8a7fad637b7f3d372c15ec1caa01ab47926cfdf7a75b40e0eac1",
                "sha256:6788b695d50a51edb699cb55e35487e430fa21f1ed838122d722e0ff0ac5ba15",
                "sha256:6dd73240d2af64df90aa7c4e7481e23825ea70af4b4922f8ede5b9e35f78a3b1",
                "sha256:717ba8fe3ae9cc0006d7c451f0bb265ee07739daf76355d06366154ee68d221e",
                "sha256:7952deddf24b85c88dab48f6ec366ac6e39d2761b5280f2f9594911e03fcd064",
                "sha256:79855e1c5b8da654cf486b830bd42c06e8780cea587384cf6545b7d9ac013a0b",
                "sha256:7c1699dfe0cf8ff607dbdcc1e9b9af1755371f92a68f706051cc8c37d447c905",
                "sha256:88e5fcfb52ee7b911e8bb6d6aa2fd21fbecc674eadd44118a9cc3863f938e735",
                "sha256:8defac2f2ccd6805ebf65f5eeb132adcf2ab57aa11fdf4c0dd5169a004710e7d",
                "sha256:98c7086708b163d425c67c7a91bad6e466bb99d797aa64f965e9d25c12111a5e",
                "sha256:9add70b36c5666a2ed02b43b335fe19002ee5235efd4b8a89bfcf9005bebac0d",
                "sha256:9bf40443012702a1d2070043cb6291650a0841ece432556f784f004937f0f32c",
                "sha256:ade5e387d2ad0d7ebf59146cc00c8044acbd863725f887353a10df825fc8ae21",
                "sha256:b00c1de48212e4cc9603895652c5c410df699856a2853135b3967591e4beebc2",
                "sha256:b1282f8c00509d99fef04d8ba936b156d419be841854fe901d8ae224c59f0be5",
                "sha256:b2051432115498d3562c084a49bba65d97cf251f5a331c64a12ee7e04dacc51b",
                "sha256:ba59edeaa2fc6114428f1637ffff42da1e311e29382d81b339c1817d37ec93c6",
                "sha256:c8716a48d94b06bb3b2524c2b77e055fb313aeb4ea620c8dd03a105574ba704f",
                "sha256:cd5df75523866410809ca100dc9681e301e3c27567cf498077e8551b6d20e42f",
                "sha256:cdb132fc825c38e1aeec2c8aa9338310d29d337bebbd7baa06889d09a60a1fa2",
                "sha256:e249096428b3ae81b08327a63a485ad0878de3fb939049038579ac0ef61e17e7",
                "sha256:e8313f01ba26fbbe36c7be1966a7b7424942f670f38e666995b88d012765b9be"
            ],
            "markers": "python_version >= '2.7' and python_version not in '3.0, 3.1, 3.2, 3.3'",
            "version": "==1.1.1"
        },
        "packaging": {
            "hashes": [
                "sha256:4357f74f47b9c12db93624a82154e9b120fa8293699949152b22065d556079f8",
                "sha256:998416ba6962ae7fbd6596850b80e17859a5753ba17c32284f67bfff33784181"
            ],
            "markers": "python_version >= '2.7' and python_version not in '3.0, 3.1, 3.2, 3.3'",
            "version": "==20.4"
        },
        "pluggy": {
            "hashes": [
                "sha256:15b2acde666561e1298d71b523007ed7364de07029219b604cf808bfa1c765b0",
                "sha256:966c145cd83c96502c3c3868f50408687b38434af77734af1e9ca461a4081d2d"
            ],
            "markers": "python_version >= '2.7' and python_version not in '3.0, 3.1, 3.2, 3.3'",
            "version": "==0.13.1"
        },
        "py": {
            "hashes": [
                "sha256:366389d1db726cd2fcfc79732e75410e5fe4d31db13692115529d34069a043c2",
                "sha256:9ca6883ce56b4e8da7e79ac18787889fa5206c79dcc67fb065376cd2fe03f342"
            ],
            "markers": "python_version >= '2.7' and python_version not in '3.0, 3.1, 3.2, 3.3'",
            "version": "==1.9.0"
        },
        "pycodestyle": {
            "hashes": [
                "sha256:2295e7b2f6b5bd100585ebcb1f616591b652db8a741695b3d8f5d28bdc934367",
                "sha256:c58a7d2815e0e8d7972bf1803331fb0152f867bd89adf8a01dfd55085434192e"
            ],
            "index": "pypi",
            "version": "==2.6.0"
        },
        "pygments": {
            "hashes": [
                "sha256:381985fcc551eb9d37c52088a32914e00517e57f4a21609f48141ba08e193fa0",
                "sha256:88a0bbcd659fcb9573703957c6b9cff9fab7295e6e76db54c9d00ae42df32773"
            ],
            "markers": "python_version >= '3.5'",
            "version": "==2.7.2"
        },
        "pyparsing": {
            "hashes": [
                "sha256:c203ec8783bf771a155b207279b9bccb8dea02d8f0c9e5f8ead507bc3246ecc1",
                "sha256:ef9d7589ef3c200abe66653d3f1ab1033c3c419ae9b9bdb1240a85b024efc88b"
            ],
            "markers": "python_version >= '2.6' and python_version not in '3.0, 3.1, 3.2, 3.3'",
            "version": "==2.4.7"
        },
        "pytest": {
            "hashes": [
                "sha256:4288fed0d9153d9646bfcdf0c0428197dba1ecb27a33bb6e031d002fa88653fe",
                "sha256:c0a7e94a8cdbc5422a51ccdad8e6f1024795939cc89159a0ae7f0b316ad3823e"
            ],
            "index": "pypi",
            "version": "==6.1.2"
        },
        "pytest-cov": {
            "hashes": [
                "sha256:45ec2d5182f89a81fc3eb29e3d1ed3113b9e9a873bcddb2a71faaab066110191",
                "sha256:47bd0ce14056fdd79f93e1713f88fad7bdcc583dcd7783da86ef2f085a0bb88e"
            ],
            "index": "pypi",
            "version": "==2.10.1"
        },
        "pytest-django": {
            "hashes": [
                "sha256:10e384e6b8912ded92db64c58be8139d9ae23fb8361e5fc139d8e4f8fc601bc2",
                "sha256:26f02c16d36fd4c8672390deebe3413678d89f30720c16efb8b2a6bf63b9041f"
            ],
            "index": "pypi",
            "version": "==4.1.0"
        },
        "pytest-env": {
            "hashes": [
                "sha256:7e94956aef7f2764f3c147d216ce066bf6c42948bb9e293169b1b1c880a580c2"
            ],
            "index": "pypi",
            "version": "==0.6.2"
        },
        "pytest-forked": {
            "hashes": [
                "sha256:2d1bfc93ab65a28324eb0a63503bfb500c2da6916efede7a24b43a04970fe63c",
                "sha256:6aa9ac7e00ad1a539c41bec6d21011332de671e938c7637378ec9710204e37ca",
                "sha256:dc4147784048e70ef5d437951728825a131b81714b398d5d52f17c7c144d8815"
            ],
            "markers": "python_version >= '2.7' and python_version not in '3.0, 3.1, 3.2, 3.3, 3.4'",
            "version": "==1.3.0"
        },
        "pytest-sugar": {
            "hashes": [
                "sha256:b1b2186b0a72aada6859bea2a5764145e3aaa2c1cfbb23c3a19b5f7b697563d3"
            ],
            "index": "pypi",
            "version": "==0.9.4"
        },
        "pytest-xdist": {
            "hashes": [
                "sha256:7c629016b3bb006b88ac68e2b31551e7becf173c76b977768848e2bbed594d90",
                "sha256:82d938f1a24186520e2d9d3a64ef7d9ac7ecdf1a0659e095d18e596b8cbd0672"
            ],
            "index": "pypi",
            "version": "==2.1.0"
        },
        "python-dateutil": {
            "hashes": [
                "sha256:73ebfe9dbf22e832286dafa60473e4cd239f8592f699aa5adaf10050e6e1823c",
                "sha256:75bb3f31ea686f1197762692a9ee6a7550b59fc6ca3a1f4b5d7e32fb98e2da2a"
            ],
            "index": "pypi",
            "version": "==2.8.1"
        },
        "pytz": {
            "hashes": [
                "sha256:3e6b7dd2d1e0a59084bcee14a17af60c5c562cdc16d828e8eba2e683d3a7e268",
                "sha256:5c55e189b682d420be27c6995ba6edce0c0a77dd67bfbe2ae6607134d5851ffd"
            ],
            "version": "==2020.4"
        },
        "requests": {
            "hashes": [
                "sha256:7f1a0b932f4a60a1a65caa4263921bb7d9ee911957e0ae4a23a6dd08185ad5f8",
                "sha256:e786fa28d8c9154e6a4de5d46a1d921b8749f8b74e28bde23768e5e16eece998"
            ],
            "markers": "python_version >= '2.7' and python_version not in '3.0, 3.1, 3.2, 3.3, 3.4'",
            "version": "==2.25.0"
        },
        "six": {
            "hashes": [
                "sha256:30639c035cdb23534cd4aa2dd52c3bf48f06e5f4a941509c8bafd8ce11080259",
                "sha256:8b74bedcbbbaca38ff6d7491d76f2b06b3592611af620f8426e82dddb04a5ced"
            ],
            "markers": "python_version >= '2.7' and python_version not in '3.0, 3.1, 3.2, 3.3'",
            "version": "==1.15.0"
        },
        "snowballstemmer": {
            "hashes": [
                "sha256:209f257d7533fdb3cb73bdbd24f436239ca3b2fa67d56f6ff88e86be08cc5ef0",
                "sha256:df3bac3df4c2c01363f3dd2cfa78cce2840a79b9f1c2d2de9ce8d31683992f52"
            ],
            "version": "==2.0.0"
        },
        "sphinx": {
            "hashes": [
                "sha256:1c21e7c5481a31b531e6cbf59c3292852ccde175b504b00ce2ff0b8f4adc3649",
                "sha256:3abdb2c57a65afaaa4f8573cbabd5465078eb6fd282c1e4f87f006875a7ec0c7"
            ],
            "index": "pypi",
            "version": "==3.3.0"
        },
        "sphinx-rtd-theme": {
            "hashes": [
                "sha256:22c795ba2832a169ca301cd0a083f7a434e09c538c70beb42782c073651b707d",
                "sha256:373413d0f82425aaa28fb288009bf0d0964711d347763af2f1b65cafcb028c82"
            ],
            "index": "pypi",
            "version": "==0.5.0"
        },
        "sphinxcontrib-applehelp": {
            "hashes": [
                "sha256:806111e5e962be97c29ec4c1e7fe277bfd19e9652fb1a4392105b43e01af885a",
                "sha256:a072735ec80e7675e3f432fcae8610ecf509c5f1869d17e2eecff44389cdbc58"
            ],
            "markers": "python_version >= '3.5'",
            "version": "==1.0.2"
        },
        "sphinxcontrib-devhelp": {
            "hashes": [
                "sha256:8165223f9a335cc1af7ffe1ed31d2871f325254c0423bc0c4c7cd1c1e4734a2e",
                "sha256:ff7f1afa7b9642e7060379360a67e9c41e8f3121f2ce9164266f61b9f4b338e4"
            ],
            "markers": "python_version >= '3.5'",
            "version": "==1.0.2"
        },
        "sphinxcontrib-htmlhelp": {
            "hashes": [
                "sha256:3c0bc24a2c41e340ac37c85ced6dafc879ab485c095b1d65d2461ac2f7cca86f",
                "sha256:e8f5bb7e31b2dbb25b9cc435c8ab7a79787ebf7f906155729338f3156d93659b"
            ],
            "markers": "python_version >= '3.5'",
            "version": "==1.0.3"
        },
        "sphinxcontrib-jsmath": {
            "hashes": [
                "sha256:2ec2eaebfb78f3f2078e73666b1415417a116cc848b72e5172e596c871103178",
                "sha256:a9925e4a4587247ed2191a22df5f6970656cb8ca2bd6284309578f2153e0c4b8"
            ],
            "markers": "python_version >= '3.5'",
            "version": "==1.0.1"
        },
        "sphinxcontrib-qthelp": {
            "hashes": [
                "sha256:4c33767ee058b70dba89a6fc5c1892c0d57a54be67ddd3e7875a18d14cba5a72",
                "sha256:bd9fc24bcb748a8d51fd4ecaade681350aa63009a347a8c14e637895444dfab6"
            ],
            "markers": "python_version >= '3.5'",
            "version": "==1.0.3"
        },
        "sphinxcontrib-serializinghtml": {
            "hashes": [
                "sha256:eaa0eccc86e982a9b939b2b82d12cc5d013385ba5eadcc7e4fed23f4405f77bc",
                "sha256:f242a81d423f59617a8e5cf16f5d4d74e28ee9a66f9e5b637a18082991db5a9a"
            ],
            "markers": "python_version >= '3.5'",
            "version": "==1.1.4"
        },
        "termcolor": {
            "hashes": [
                "sha256:19b1225d03bfb56571484caaa8521d8ec6e2473ae1640c9f48a48dda49417706",
                "sha256:1d6d69ce66211143803fbc56652b41d73b4a400a2891d7bf7a1cdf4c02de613b"
            ],
            "version": "==1.1.0"
        },
        "text-unidecode": {
            "hashes": [
                "sha256:1311f10e8b895935241623731c2ba64f4c455287888b18189350b67134a822e8",
                "sha256:bad6603bb14d279193107714b288be206cac565dfa49aa5b105294dd5c4aab93"
            ],
            "version": "==1.3"
        },
        "toml": {
            "hashes": [
                "sha256:806143ae5bfb6a3c6e736a764057db0e6a0e05e338b5630894a5f779cabb4f9b",
                "sha256:b3bda1d108d5dd99f4a20d24d9c348e91c4db7ab1b749200bded2f839ccbe68f"
            ],
            "markers": "python_version >= '2.6' and python_version not in '3.0, 3.1, 3.2, 3.3'",
            "version": "==0.10.2"
        },
        "tox": {
            "hashes": [
                "sha256:42ce19ce5dc2f6d6b1fdc5666c476e1f1e2897359b47e0aa3a5b774f335d57c2",
                "sha256:4321052bfe28f9d85082341ca8e233e3ea901fdd14dab8a5d3fbd810269fbaf6"
            ],
            "index": "pypi",
            "version": "==3.20.1"
        },
        "urllib3": {
            "hashes": [
                "sha256:19188f96923873c92ccb987120ec4acaa12f0461fa9ce5d3d0772bc965a39e08",
                "sha256:d8ff90d979214d7b4f8ce956e80f4028fc6860e4431f731ea4a8c08f23f99473"
            ],
            "markers": "python_version >= '2.7' and python_version not in '3.0, 3.1, 3.2, 3.3, 3.4' and python_version < '4'",
            "version": "==1.26.2"
        },
        "virtualenv": {
            "hashes": [
                "sha256:b0011228208944ce71052987437d3843e05690b2f23d1c7da4263fde104c97a2",
                "sha256:b8d6110f493af256a40d65e29846c69340a947669eec8ce784fcf3dd3af28380"
            ],
            "markers": "python_version >= '2.7' and python_version not in '3.0, 3.1, 3.2, 3.3'",
            "version": "==20.1.0"
        }
    }
}<|MERGE_RESOLUTION|>--- conflicted
+++ resolved
@@ -1,11 +1,7 @@
 {
     "_meta": {
         "hash": {
-<<<<<<< HEAD
-            "sha256": "ef3638ed4905e0809823dc1cfefd8e5ee415cd9d33ec3f23e483fb60b87d6fe6"
-=======
             "sha256": "ae2643b9cf0cf5741ae149fb6bc0c480de41329ce48e773eb4b5d760bc5e2244"
->>>>>>> fa5df5d2
         },
         "pipfile-spec": 6,
         "requires": {},
@@ -23,13 +19,6 @@
         ]
     },
     "default": {
-        "aioredis": {
-            "hashes": [
-                "sha256:15f8af30b044c771aee6787e5ec24694c048184c7b9e54c3b60c750a4b93273a",
-                "sha256:b61808d7e97b7cd5a92ed574937a079c9387fdadd22bfbfa7ad2fd319ecc26e3"
-            ],
-            "version": "==1.3.1"
-        },
         "arrow": {
             "hashes": [
                 "sha256:e098abbd9af3665aea81bdd6c869e93af4feb078e98468dd351c383af187aac5",
@@ -46,39 +35,6 @@
             "markers": "python_version >= '3.5'",
             "version": "==3.3.1"
         },
-        "async-timeout": {
-            "hashes": [
-                "sha256:0c3c816a028d47f659d6ff5c745cb2acf1f966da1fe5c19c77a70282b25f4c5f",
-                "sha256:4291ca197d287d274d0b6cb5d6f8f8f82d434ed288f962539ff18cc9012f9ea3"
-            ],
-            "markers": "python_full_version >= '3.5.3'",
-            "version": "==3.0.1"
-        },
-        "attrs": {
-            "hashes": [
-                "sha256:31b2eced602aa8423c2aea9c76a724617ed67cf9513173fd3a4f03e3a929c7e6",
-                "sha256:832aa3cde19744e49938b91fea06d69ecb9e649c93ba974535d08ad92164f700"
-            ],
-            "markers": "python_version >= '2.7' and python_version not in '3.0, 3.1, 3.2, 3.3'",
-            "version": "==20.3.0"
-        },
-        "autobahn": {
-            "hashes": [
-                "sha256:1eafbbe363a7924fd21bb0b94ece9f3ac2a9aa9c2046e8a85e044f94e8ba2028",
-                "sha256:24ce276d313e84d68241c3aef30d484f352b90a40168981b3640312c821df77b",
-                "sha256:86bbce30cdd407137c57670993a8f9bfdfe3f8e994b889181d85e844d5aa8dfb"
-            ],
-            "markers": "python_version >= '3.5'",
-            "version": "==20.7.1"
-        },
-        "automat": {
-            "hashes": [
-                "sha256:7979803c74610e11ef0c0d68a2942b152df52da55336e0c9d58daf1831cbdf33",
-                "sha256:b6feb6455337df834f6c9962d6ccf771515b7d939bca142b29c20c2376bc6111",
-                "sha256:d6d976cf8da698fc85fa7def46e2544493f78cb7ee72d2f4acd1a5c759a3060e"
-            ],
-            "version": "==20.2.0"
-        },
         "blessed": {
             "hashes": [
                 "sha256:7d4914079a6e8e14fbe080dcaf14dee596a088057cdc598561080e3266123b48",
@@ -86,110 +42,6 @@
             ],
             "version": "==1.17.11"
         },
-        "cffi": {
-            "hashes": [
-                "sha256:005f2bfe11b6745d726dbb07ace4d53f057de66e336ff92d61b8c7e9c8f4777d",
-                "sha256:09e96138280241bd355cd585148dec04dbbedb4f46128f340d696eaafc82dd7b",
-                "sha256:0b1ad452cc824665ddc682400b62c9e4f5b64736a2ba99110712fdee5f2505c4",
-                "sha256:0ef488305fdce2580c8b2708f22d7785ae222d9825d3094ab073e22e93dfe51f",
-                "sha256:15f351bed09897fbda218e4db5a3d5c06328862f6198d4fb385f3e14e19decb3",
-                "sha256:178a2db1589cb9b0b5b28a74ee0c9d4438bd96f8c6c0ac85662ff3c98f7f8d20",
-                "sha256:22399ff4870fb4c7ef19fff6eeb20a8bbf15571913c181c78cb361024d574579",
-                "sha256:23e5d2040367322824605bc29ae8ee9175200b92cb5483ac7d466927a9b3d537",
-                "sha256:2791f68edc5749024b4722500e86303a10d342527e1e3bcac47f35fbd25b764e",
-                "sha256:2f9674623ca39c9ebe38afa3da402e9326c245f0f5ceff0623dccdac15023e05",
-                "sha256:3363e77a6176afb8823b6e06db78c46dbc4c7813b00a41300a4873b6ba63b171",
-                "sha256:33c6cdc071ba5cd6d96769c8969a0531be2d08c2628a0143a10a7dcffa9719ca",
-                "sha256:3b8eaf915ddc0709779889c472e553f0d3e8b7bdf62dab764c8921b09bf94522",
-                "sha256:3cb3e1b9ec43256c4e0f8d2837267a70b0e1ca8c4f456685508ae6106b1f504c",
-                "sha256:3eeeb0405fd145e714f7633a5173318bd88d8bbfc3dd0a5751f8c4f70ae629bc",
-                "sha256:44f60519595eaca110f248e5017363d751b12782a6f2bd6a7041cba275215f5d",
-                "sha256:4d7c26bfc1ea9f92084a1d75e11999e97b62d63128bcc90c3624d07813c52808",
-                "sha256:529c4ed2e10437c205f38f3691a68be66c39197d01062618c55f74294a4a4828",
-                "sha256:6642f15ad963b5092d65aed022d033c77763515fdc07095208f15d3563003869",
-                "sha256:85ba797e1de5b48aa5a8427b6ba62cf69607c18c5d4eb747604b7302f1ec382d",
-                "sha256:8f0f1e499e4000c4c347a124fa6a27d37608ced4fe9f7d45070563b7c4c370c9",
-                "sha256:a624fae282e81ad2e4871bdb767e2c914d0539708c0f078b5b355258293c98b0",
-                "sha256:b0358e6fefc74a16f745afa366acc89f979040e0cbc4eec55ab26ad1f6a9bfbc",
-                "sha256:bbd2f4dfee1079f76943767fce837ade3087b578aeb9f69aec7857d5bf25db15",
-                "sha256:bf39a9e19ce7298f1bd6a9758fa99707e9e5b1ebe5e90f2c3913a47bc548747c",
-                "sha256:c11579638288e53fc94ad60022ff1b67865363e730ee41ad5e6f0a17188b327a",
-                "sha256:c150eaa3dadbb2b5339675b88d4573c1be3cb6f2c33a6c83387e10cc0bf05bd3",
-                "sha256:c53af463f4a40de78c58b8b2710ade243c81cbca641e34debf3396a9640d6ec1",
-                "sha256:cb763ceceae04803adcc4e2d80d611ef201c73da32d8f2722e9d0ab0c7f10768",
-                "sha256:cc75f58cdaf043fe6a7a6c04b3b5a0e694c6a9e24050967747251fb80d7bce0d",
-                "sha256:d80998ed59176e8cba74028762fbd9b9153b9afc71ea118e63bbf5d4d0f9552b",
-                "sha256:de31b5164d44ef4943db155b3e8e17929707cac1e5bd2f363e67a56e3af4af6e",
-                "sha256:df90c0c9e383e8c3bdced39f113ecc36fa9c623dd04dd1b5199e9edc53389a95",
-                "sha256:e66399cf0fc07de4dce4f588fc25bfe84a6d1285cc544e67987d22663393926d",
-                "sha256:f0620511387790860b249b9241c2f13c3a80e21a73e0b861a2df24e9d6f56730",
-                "sha256:f4eae045e6ab2bb54ca279733fe4eb85f1effda392666308250714e01907f394",
-                "sha256:f92cdecb618e5fa4658aeb97d5eb3d2f47aa94ac6477c6daf0f306c5a3b9e6b1",
-                "sha256:f92f789e4f9241cd262ad7a555ca2c648a98178a953af117ef7fad46aa1d5591"
-            ],
-            "version": "==1.14.3"
-        },
-        "channels": {
-            "hashes": [
-                "sha256:74db79c9eca616be69d38013b22083ab5d3f9ccda1ab5e69096b1bb7da2d9b18",
-                "sha256:f50a6e79757a64c1e45e95e144a2ac5f1e99ee44a0718ab182c501f5e5abd268"
-            ],
-            "index": "pypi",
-            "version": "==3.0.2"
-        },
-        "channels-redis": {
-            "hashes": [
-                "sha256:18d63f6462a58011740dc8eeb57ea4b31ec220eb551cb71b27de9c6779a549de",
-                "sha256:2fb31a63b05373f6402da2e6a91a22b9e66eb8b56626c6bfc93e156c734c5ae6"
-            ],
-            "index": "pypi",
-            "version": "==3.2.0"
-        },
-        "constantly": {
-            "hashes": [
-                "sha256:586372eb92059873e29eba4f9dec8381541b4d3834660707faf8ba59146dfc35",
-                "sha256:dd2fa9d6b1a51a83f0d7dd76293d734046aa176e384bf6e33b7e44880eb37c5d"
-            ],
-            "version": "==15.1.0"
-        },
-        "cryptography": {
-            "hashes": [
-                "sha256:07ca431b788249af92764e3be9a488aa1d39a0bc3be313d826bbec690417e538",
-                "sha256:13b88a0bd044b4eae1ef40e265d006e34dbcde0c2f1e15eb9896501b2d8f6c6f",
-                "sha256:257dab4f368fae15f378ea9a4d2799bf3696668062de0e9fa0ebb7a738a6917d",
-                "sha256:32434673d8505b42c0de4de86da8c1620651abd24afe91ae0335597683ed1b77",
-                "sha256:3cd75a683b15576cfc822c7c5742b3276e50b21a06672dc3a800a2d5da4ecd1b",
-                "sha256:4e7268a0ca14536fecfdf2b00297d4e407da904718658c1ff1961c713f90fd33",
-                "sha256:545a8550782dda68f8cdc75a6e3bf252017aa8f75f19f5a9ca940772fc0cb56e",
-                "sha256:55d0b896631412b6f0c7de56e12eb3e261ac347fbaa5d5e705291a9016e5f8cb",
-                "sha256:5849d59358547bf789ee7e0d7a9036b2d29e9a4ddf1ce5e06bb45634f995c53e",
-                "sha256:59f7d4cfea9ef12eb9b14b83d79b432162a0a24a91ddc15c2c9bf76a68d96f2b",
-                "sha256:6dc59630ecce8c1f558277ceb212c751d6730bd12c80ea96b4ac65637c4f55e7",
-                "sha256:7117319b44ed1842c617d0a452383a5a052ec6aa726dfbaffa8b94c910444297",
-                "sha256:75e8e6684cf0034f6bf2a97095cb95f81537b12b36a8fedf06e73050bb171c2d",
-                "sha256:7b8d9d8d3a9bd240f453342981f765346c87ade811519f98664519696f8e6ab7",
-                "sha256:a035a10686532b0587d58a606004aa20ad895c60c4d029afa245802347fab57b",
-                "sha256:a4e27ed0b2504195f855b52052eadcc9795c59909c9d84314c5408687f933fc7",
-                "sha256:a733671100cd26d816eed39507e585c156e4498293a907029969234e5e634bc4",
-                "sha256:a75f306a16d9f9afebfbedc41c8c2351d8e61e818ba6b4c40815e2b5740bb6b8",
-                "sha256:bd717aa029217b8ef94a7d21632a3bb5a4e7218a4513d2521c2a2fd63011e98b",
-                "sha256:d25cecbac20713a7c3bc544372d42d8eafa89799f492a43b79e1dfd650484851",
-                "sha256:d26a2557d8f9122f9bf445fc7034242f4375bd4e95ecda007667540270965b13",
-                "sha256:d3545829ab42a66b84a9aaabf216a4dce7f16dbc76eb69be5c302ed6b8f4a29b",
-                "sha256:d3d5e10be0cf2a12214ddee45c6bd203dab435e3d83b4560c03066eda600bfe3",
-                "sha256:efe15aca4f64f3a7ea0c09c87826490e50ed166ce67368a68f315ea0807a20df"
-            ],
-            "markers": "python_version >= '2.7' and python_version not in '3.0, 3.1, 3.2, 3.3, 3.4'",
-            "version": "==3.2.1"
-        },
-        "daphne": {
-            "hashes": [
-                "sha256:60856f7efa0b1e1b969efa074e8698bd09de4713ecc06e6a4d19d04c66c4a3bd",
-                "sha256:b43e70d74ff832a634ff6c92badd208824e4530e08b340116517e5aad0aca774"
-            ],
-            "index": "pypi",
-            "version": "==3.0.0"
-        },
         "dateparser": {
             "hashes": [
                 "sha256:7552c994f893b5cb8fcf103b4cd2ff7f57aab9bfd2619fdf0cf571c0740fd90b",
@@ -253,16 +105,6 @@
             "index": "pypi",
             "version": "==3.12.2"
         },
-<<<<<<< HEAD
-        "filemagic": {
-            "hashes": [
-                "sha256:e684359ef40820fe406f0ebc5bf8a78f89717bdb7fed688af68082d991d6dbf3"
-            ],
-            "index": "pypi",
-            "version": "==1.6"
-        },
-=======
->>>>>>> fa5df5d2
         "fuzzywuzzy": {
             "hashes": [
                 "sha256:45016e92264780e58972dca1b3d939ac864b78437422beecebb3095f8efd00e8",
@@ -279,77 +121,6 @@
             "index": "pypi",
             "version": "==20.0.4"
         },
-        "hiredis": {
-            "hashes": [
-                "sha256:06a039208f83744a702279b894c8cf24c14fd63c59cd917dcde168b79eef0680",
-                "sha256:0a909bf501459062aa1552be1461456518f367379fdc9fdb1f2ca5e4a1fdd7c0",
-                "sha256:18402d9e54fb278cb9a8c638df6f1550aca36a009d47ecf5aa263a38600f35b0",
-                "sha256:1e4cbbc3858ec7e680006e5ca590d89a5e083235988f26a004acf7244389ac01",
-                "sha256:23344e3c2177baf6975fbfa361ed92eb7d36d08f454636e5054b3faa7c2aff8a",
-                "sha256:289b31885b4996ce04cadfd5fc03d034dce8e2a8234479f7c9e23b9e245db06b",
-                "sha256:2c1c570ae7bf1bab304f29427e2475fe1856814312c4a1cf1cd0ee133f07a3c6",
-                "sha256:2c227c0ed371771ffda256034427320870e8ea2e4fd0c0a618c766e7c49aad73",
-                "sha256:3bb9b63d319402cead8bbd9dd55dca3b667d2997e9a0d8a1f9b6cc274db4baee",
-                "sha256:3ef2183de67b59930d2db8b8e8d4d58e00a50fcc5e92f4f678f6eed7a1c72d55",
-                "sha256:43b8ed3dbfd9171e44c554cb4acf4ee4505caa84c5e341858b50ea27dd2b6e12",
-                "sha256:47bcf3c5e6c1e87ceb86cdda2ee983fa0fe56a999e6185099b3c93a223f2fa9b",
-                "sha256:5263db1e2e1e8ae30500cdd75a979ff99dcc184201e6b4b820d0de74834d2323",
-                "sha256:5b1451727f02e7acbdf6aae4e06d75f66ee82966ff9114550381c3271a90f56c",
-                "sha256:6996883a8a6ff9117cbb3d6f5b0dcbbae6fb9e31e1a3e4e2f95e0214d9a1c655",
-                "sha256:6c96f64a54f030366657a54bb90b3093afc9c16c8e0dfa29fc0d6dbe169103a5",
-                "sha256:7332d5c3e35154cd234fd79573736ddcf7a0ade7a986db35b6196b9171493e75",
-                "sha256:7885b6f32c4a898e825bb7f56f36a02781ac4a951c63e4169f0afcf9c8c30dfb",
-                "sha256:7b0f63f10a166583ab744a58baad04e0f52cfea1ac27bfa1b0c21a48d1003c23",
-                "sha256:819f95d4eba3f9e484dd115ab7ab72845cf766b84286a00d4ecf76d33f1edca1",
-                "sha256:8968eeaa4d37a38f8ca1f9dbe53526b69628edc9c42229a5b2f56d98bb828c1f",
-                "sha256:89ebf69cb19a33d625db72d2ac589d26e936b8f7628531269accf4a3196e7872",
-                "sha256:8daecd778c1da45b8bd54fd41ffcd471a86beed3d8e57a43acf7a8d63bba4058",
-                "sha256:955ba8ea73cf3ed8bd2f963b4cb9f8f0dcb27becd2f4b3dd536fd24c45533454",
-                "sha256:964f18a59f5a64c0170f684c417f4fe3e695a536612e13074c4dd5d1c6d7c882",
-                "sha256:969843fbdfbf56cdb71da6f0bdf50f9985b8b8aeb630102945306cf10a9c6af2",
-                "sha256:996021ef33e0f50b97ff2d6b5f422a0fe5577de21a8873b58a779a5ddd1c3132",
-                "sha256:9e9c9078a7ce07e6fce366bd818be89365a35d2e4b163268f0ca9ba7e13bb2f6",
-                "sha256:9f4e67f87e072de981570eaf7cb41444bbac7e92b05c8651dbab6eb1fb8d5a14",
-                "sha256:a04901757cb0fb0f5602ac11dda48f5510f94372144d06c2563ba56c480b467c",
-                "sha256:a7bf1492429f18d205f3a818da3ff1f242f60aa59006e53dee00b4ef592a3363",
-                "sha256:aa0af2deb166a5e26e0d554b824605e660039b161e37ed4f01b8d04beec184f3",
-                "sha256:abfb15a6a7822f0fae681785cb38860e7a2cb1616a708d53df557b3d76c5bfd4",
-                "sha256:b253fe4df2afea4dfa6b1fa8c5fef212aff8bcaaeb4207e81eed05cb5e4a7919",
-                "sha256:b27f082f47d23cffc4cf1388b84fdc45c4ef6015f906cd7e0d988d9e35d36349",
-                "sha256:b33aea449e7f46738811fbc6f0b3177c6777a572207412bbbf6f525ffed001ae",
-                "sha256:b39989b49e8aca9d224324d2650029eda410a4faf43f6afb0eb4f9acb7be6097",
-                "sha256:b44f9421c4505c548435244d74037618f452844c5d3c67719d8a55e2613549da",
-                "sha256:bcc371151d1512201d0214c36c0c150b1dc64f19c2b1a8c9cb1d7c7c15ebd93f",
-                "sha256:c2851deeabd96d3f6283e9c6b26e0bfed4de2dc6fb15edf913e78b79fc5909ed",
-                "sha256:cdfd501c7ac5b198c15df800a3a34c38345f5182e5f80770caf362bccca65628",
-                "sha256:d2c0caffa47606d6d7c8af94ba42547bd2a441f06c74fd90a1ffe328524a6c64",
-                "sha256:dcb2db95e629962db5a355047fb8aefb012df6c8ae608930d391619dbd96fd86",
-                "sha256:e0eeb9c112fec2031927a1745788a181d0eecbacbed941fc5c4f7bc3f7b273bf",
-                "sha256:e154891263306200260d7f3051982774d7b9ef35af3509d5adbbe539afd2610c",
-                "sha256:e2e023a42dcbab8ed31f97c2bcdb980b7fbe0ada34037d87ba9d799664b58ded",
-                "sha256:e64be68255234bb489a574c4f2f8df7029c98c81ec4d160d6cd836e7f0679390",
-                "sha256:e82d6b930e02e80e5109b678c663a9ed210680ded81c1abaf54635d88d1da298"
-            ],
-            "markers": "python_version >= '2.7' and python_version not in '3.0, 3.1, 3.2, 3.3'",
-            "version": "==1.1.0"
-        },
-        "hyperlink": {
-            "hashes": [
-                "sha256:402c1b5fa066ea368f3118fc5a6f8505440b4d1a4ef12a844ca39332a4a29944",
-                "sha256:47fcc7cd339c6cb2444463ec3277bdcfe142c8b1daf2160bdd52248deec815af",
-                "sha256:c528d405766f15a2c536230de7e160b65a08e20264d8891b3eb03307b0df3c63"
-            ],
-            "version": "==20.0.1"
-        },
-        "idna": {
-            "hashes": [
-                "sha256:4a57a6379512ade94fa99e2fa46d3cd0f2f553040548d0e2958c6ed90ee48226",
-                "sha256:b307872f855b18632ce0c21c5e45be78c0ea7ae4c15c828c20788b26921eb3f6",
-                "sha256:b97d804b1e9b523befed77c48dacec60e6dcb0b5391d57af6a65a312a90648c0"
-            ],
-            "markers": "python_version >= '2.7' and python_version not in '3.0, 3.1, 3.2, 3.3'",
-            "version": "==2.10"
-        },
         "imap-tools": {
             "hashes": [
                 "sha256:96e9a4ff6483462635737730a1df28e739faa71967b12a84f4363fb386542246",
@@ -358,13 +129,6 @@
             "index": "pypi",
             "version": "==0.32.0"
         },
-        "incremental": {
-            "hashes": [
-                "sha256:717e12246dddf231a349175f48d74d93e2897244939173b01974ab6661406b9f",
-                "sha256:7b751696aaf36eebfab537e458929e194460051ccad279c72b755a167eebd4b3"
-            ],
-            "version": "==17.5.0"
-        },
         "joblib": {
             "hashes": [
                 "sha256:698c311779f347cf6b7e6b8a39bb682277b8ee4aba8cf9507bc0cf4cd4737b72",
@@ -376,36 +140,11 @@
         "langdetect": {
             "hashes": [
                 "sha256:363795ea005f1243c958e953245dac5d814fabdc025c9afa91588c5fa6b2fa83",
+                "sha256:ae53a024643df713274c297c0795dbfb5a16b329902f8e543e7b2d7d45f699e4",
                 "sha256:f37495e63607865e47deed08d78f7f8e58172658216ff954b2f14671bcd87740"
             ],
             "index": "pypi",
             "version": "==1.0.8"
-        },
-        "msgpack": {
-            "hashes": [
-                "sha256:002a0d813e1f7b60da599bdf969e632074f9eec1b96cbed8fb0973a63160a408",
-                "sha256:0e7b5a69ec5645b0a85baaa354c29acd89eb879aaa89e7f4b37ed4d9c5abafe0",
-                "sha256:25b3bc3190f3d9d965b818123b7752c5dfb953f0d774b454fd206c18fe384fb8",
-                "sha256:271b489499a43af001a2e42f42d876bb98ccaa7e20512ff37ca78c8e12e68f84",
-                "sha256:39c54fdebf5fa4dda733369012c59e7d085ebdfe35b6cf648f09d16708f1be5d",
-                "sha256:4233b7f86c1208190c78a525cd3828ca1623359ef48f78a6fea4b91bb995775a",
-                "sha256:5bea44181fc8e18eed1d0cd76e355073f00ce232ff9653a0ae88cb7d9e643322",
-                "sha256:5dba6d074fac9b24f29aaf1d2d032306c27f04187651511257e7831733293ec2",
-                "sha256:71604047feea609ad65f5b837ec89a4de084d55a80f8af7331745a075c3dbd23",
-                "sha256:7a22c965588baeb07242cb561b63f309db27a07382825fc98aecaf0827c1538e",
-                "sha256:908944e3f038bca67fcfedb7845c4a257c7749bf9818632586b53bcf06ba4b97",
-                "sha256:9534d5cc480d4aff720233411a1f765be90885750b07df772380b34c10ecb5c0",
-                "sha256:aa5c057eab4f40ec47ea6f5a9825846be2ff6bf34102c560bad5cad5a677c5be",
-                "sha256:b3758dfd3423e358bbb18a7cccd1c74228dffa7a697e5be6cb9535de625c0dbf",
-                "sha256:c901e8058dd6653307906c5f157f26ed09eb94a850dddd989621098d347926ab",
-                "sha256:cec8bf10981ed70998d98431cd814db0ecf3384e6b113366e7f36af71a0fca08",
-                "sha256:db685187a415f51d6b937257474ca72199f393dad89534ebbdd7d7a3b000080e",
-                "sha256:e35b051077fc2f3ce12e7c6a34cf309680c63a842db3a0616ea6ed25ad20d272",
-                "sha256:e7bbdd8e2b277b77782f3ce34734b0dfde6cbe94ddb74de8d733d603c7f9e2b1",
-                "sha256:ea41c9219c597f1d2bf6b374d951d310d58684b5de9dc4bd2976db9e1e22c140",
-                "sha256:f7c80ff32171193f18a127ea357118b920020cc0acb0730016bbda02b892a2d2"
-            ],
-            "version": "==1.0.0"
         },
         "numpy": {
             "hashes": [
@@ -479,6 +218,7 @@
                 "sha256:2fb113757a369a6cdb189f8df3226e995acfed0a8919a72416626af1a0a71140",
                 "sha256:4b0ef2470c4979e345e4e0cc1bbac65fda11d0d7b789dbac035e4c6ce3f98adb",
                 "sha256:59e903ca800c8cfd1ebe482349ec7c35687b95e98cefae213e271c8c7fffa021",
+                "sha256:5a3342d34289715928c914ee7f389351eb37fa4857caa9297fc7948f2ed3e53d",
                 "sha256:5abd653a23c35d980b332bc0431d39663b1709d64142e3652890df4c9b6970f6",
                 "sha256:5f9403af9c790cc18411ea398a6950ee2def2a830ad0cfe6dc9122e6d528b302",
                 "sha256:6b4a8fd632b4ebee28282a9fef4c341835a1aa8671e2770b6f89adc8e8c2703c",
@@ -536,8 +276,10 @@
                 "sha256:d14b140a4439d816e3b1229a4a525df917d6ea22a0771a2a78332273fd9528a4",
                 "sha256:d1b4ab59e02d9008efe10ceabd0b31e79519da6fb67f7d8e8977118832d0f449",
                 "sha256:d5227b229005a696cc67676e24c214740efd90b148de5733419ac9aaba3773da",
+                "sha256:d9f3a909b59ac4a3ca9beb77716f4bce627276edb039a71d4e9ec4b7548536a0",
                 "sha256:e1f57aa70d3f7cc6947fd88636a481638263ba04a742b4a37dd25c373e41491a",
                 "sha256:e74a55f6bad0e7d3968399deb50f61f4db1926acf4a6d83beaaa7df986f48b1c",
+                "sha256:e7f5a465c6431c0ad8d4e69603ee3306e521a09d3c6af76a16bdb62946bdddf0",
                 "sha256:e82aba2188b9ba309fd8e271702bd0d0fc9148ae3150532bbb474f4590039ffb",
                 "sha256:ee69dad2c7155756ad114c02db06002f4cded41132cc51378e57aad79cc8e4f4",
                 "sha256:f5ab93a2cb2d8338b1674be43b442a7f544a0971da062a5da774ed40587f18f5"
@@ -545,71 +287,13 @@
             "index": "pypi",
             "version": "==2.8.6"
         },
-        "pyasn1": {
-            "hashes": [
-                "sha256:014c0e9976956a08139dc0712ae195324a75e142284d5f87f1a87ee1b068a359",
-                "sha256:03840c999ba71680a131cfaee6fab142e1ed9bbd9c693e285cc6aca0d555e576",
-                "sha256:0458773cfe65b153891ac249bcf1b5f8f320b7c2ce462151f8fa74de8934becf",
-                "sha256:08c3c53b75eaa48d71cf8c710312316392ed40899cb34710d092e96745a358b7",
-                "sha256:39c7e2ec30515947ff4e87fb6f456dfc6e84857d34be479c9d4a4ba4bf46aa5d",
-                "sha256:5c9414dcfede6e441f7e8f81b43b34e834731003427e5b09e4e00e3172a10f00",
-                "sha256:6e7545f1a61025a4e58bb336952c5061697da694db1cae97b116e9c46abcf7c8",
-                "sha256:78fa6da68ed2727915c4767bb386ab32cdba863caa7dbe473eaae45f9959da86",
-                "sha256:7ab8a544af125fb704feadb008c99a88805126fb525280b2270bb25cc1d78a12",
-                "sha256:99fcc3c8d804d1bc6d9a099921e39d827026409a58f2a720dcdb89374ea0c776",
-                "sha256:aef77c9fb94a3ac588e87841208bdec464471d9871bd5050a287cc9a475cd0ba",
-                "sha256:e89bf84b5437b532b0803ba5c9a5e054d21fec423a89952a74f87fa2c9b7bce2",
-                "sha256:fec3e9d8e36808a28efb59b489e4528c10ad0f480e57dcc32b4de5c9d8c9fdf3"
-            ],
-            "version": "==0.4.8"
-        },
-        "pyasn1-modules": {
-            "hashes": [
-                "sha256:0845a5582f6a02bb3e1bde9ecfc4bfcae6ec3210dd270522fee602365430c3f8",
-                "sha256:0fe1b68d1e486a1ed5473f1302bd991c1611d319bba158e98b106ff86e1d7199",
-                "sha256:15b7c67fabc7fc240d87fb9aabf999cf82311a6d6fb2c70d00d3d0604878c811",
-                "sha256:426edb7a5e8879f1ec54a1864f16b882c2837bfd06eee62f2c982315ee2473ed",
-                "sha256:65cebbaffc913f4fe9e4808735c95ea22d7a7775646ab690518c056784bc21b4",
-                "sha256:905f84c712230b2c592c19470d3ca8d552de726050d1d1716282a1f6146be65e",
-                "sha256:a50b808ffeb97cb3601dd25981f6b016cbb3d31fbf57a8b8a87428e6158d0c74",
-                "sha256:a99324196732f53093a84c4369c996713eb8c89d360a496b599fb1a9c47fc3eb",
-                "sha256:b80486a6c77252ea3a3e9b1e360bc9cf28eaac41263d173c032581ad2f20fe45",
-                "sha256:c29a5e5cc7a3f05926aff34e097e84f8589cd790ce0ed41b67aed6857b26aafd",
-                "sha256:cbac4bc38d117f2a49aeedec4407d23e8866ea4ac27ff2cf7fb3e5b570df19e0",
-                "sha256:f39edd8c4ecaa4556e989147ebf219227e2cd2e8a43c7e7fcb1f1c18c5fd6a3d",
-                "sha256:fe0644d9ab041506b62782e92b06b8c68cca799e1a9636ec398675459e031405"
-            ],
-            "version": "==0.2.8"
-        },
-        "pycparser": {
-            "hashes": [
-                "sha256:2d475327684562c3a96cc71adf7dc8c4f0565175cf86b6d7a404ff4c771f15f0",
-                "sha256:7582ad22678f0fcd81102833f60ef8d0e57288b6b5fb00323d101be910e35705"
-            ],
-            "markers": "python_version >= '2.7' and python_version not in '3.0, 3.1, 3.2, 3.3'",
-            "version": "==2.20"
-        },
-        "pyhamcrest": {
-            "hashes": [
-                "sha256:412e00137858f04bde0729913874a48485665f2d36fe9ee449f26be864af9316",
-                "sha256:7ead136e03655af85069b6f47b23eb7c3e5c221aa9f022a4fbb499f5b7308f29"
-            ],
-            "markers": "python_version >= '3.5'",
-            "version": "==2.0.2"
-        },
         "pyocr": {
             "hashes": [
-                "sha256:fa15adc7e1cf0d345a2990495fe125a947c6e09a60ddba0256a1c14b2e603179"
+                "sha256:fa15adc7e1cf0d345a2990495fe125a947c6e09a60ddba0256a1c14b2e603179",
+                "sha256:fd602af17b6e21985669aadc058a95f343ff921e962ed4aa6520ded32e4d1301"
             ],
             "index": "pypi",
             "version": "==0.7.2"
-        },
-        "pyopenssl": {
-            "hashes": [
-                "sha256:621880965a720b8ece2f1b2f54ea2071966ab00e2970ad2ce11d596102063504",
-                "sha256:9a24494b2602aaf402be5c9e30a0b82d4a5c67528fe8fb475e3f3bc00dd69507"
-            ],
-            "version": "==19.1.0"
         },
         "python-dateutil": {
             "hashes": [
@@ -637,7 +321,10 @@
         },
         "python-levenshtein": {
             "hashes": [
-                "sha256:033a11de5e3d19ea25c9302d11224e1a1898fe5abd23c61c7c360c25195e3eb1"
+                "sha256:033a11de5e3d19ea25c9302d11224e1a1898fe5abd23c61c7c360c25195e3eb1",
+                "sha256:15e26882728c29ccdf74cfc6ac4b49fc22c08b44d152348cb0eb1ec4f3dbf9df",
+                "sha256:3df5e5eb144570ecf5ad38864a2393068798328c7f05e7b167a49391d36a2db1",
+                "sha256:7f049b3ddc4b525bd469febafb98bf5202f789b722e0e4ccbec2ffbe8c07d7b4"
             ],
             "index": "pypi",
             "version": "==0.12.0"
@@ -660,6 +347,7 @@
         "redis": {
             "hashes": [
                 "sha256:0e7e0cfca8660dea8b7d5cd8c4f6c5e29e11f31158c0b0ae91a397f00e5a05a2",
+                "sha256:3f1c7f166fa6c803613eec222224848a80f5e5b9c6af3aa82461506643034a7a",
                 "sha256:432b788c4530cfe16d8d943a09d40ca6c16149727e4afe8c2c9d5580c59d9f24"
             ],
             "index": "pypi",
@@ -667,54 +355,55 @@
         },
         "regex": {
             "hashes": [
-                "sha256:03855ee22980c3e4863dc84c42d6d2901133362db5daf4c36b710dd895d78f0a",
-                "sha256:06b52815d4ad38d6524666e0d50fe9173533c9cc145a5779b89733284e6f688f",
-                "sha256:11116d424734fe356d8777f89d625f0df783251ada95d6261b4c36ad27a394bb",
-                "sha256:119e0355dbdd4cf593b17f2fc5dbd4aec2b8899d0057e4957ba92f941f704bf5",
-                "sha256:127a9e0c0d91af572fbb9e56d00a504dbd4c65e574ddda3d45b55722462210de",
-                "sha256:1ec66700a10e3c75f1f92cbde36cca0d3aaee4c73dfa26699495a3a30b09093c",
-                "sha256:227a8d2e5282c2b8346e7f68aa759e0331a0b4a890b55a5cfbb28bd0261b84c0",
-                "sha256:2564def9ce0710d510b1fc7e5178ce2d20f75571f788b5197b3c8134c366f50c",
-                "sha256:297116e79074ec2a2f885d22db00ce6e88b15f75162c5e8b38f66ea734e73c64",
-                "sha256:2dc522e25e57e88b4980d2bdd334825dbf6fa55f28a922fc3bfa60cc09e5ef53",
-                "sha256:3a5f08039eee9ea195a89e180c5762bfb55258bfb9abb61a20d3abee3b37fd12",
-                "sha256:3dfca201fa6b326239e1bccb00b915e058707028809b8ecc0cf6819ad233a740",
-                "sha256:49461446b783945597c4076aea3f49aee4b4ce922bd241e4fcf62a3e7c61794c",
-                "sha256:4afa350f162551cf402bfa3cd8302165c8e03e689c897d185f16a167328cc6dd",
-                "sha256:4b5a9bcb56cc146c3932c648603b24514447eafa6ce9295234767bf92f69b504",
-                "sha256:52e83a5f28acd621ba8e71c2b816f6541af7144b69cc5859d17da76c436a5427",
-                "sha256:625116aca6c4b57c56ea3d70369cacc4d62fead4930f8329d242e4fe7a58ce4b",
-                "sha256:654c1635f2313d0843028487db2191530bca45af61ca85d0b16555c399625b0e",
-                "sha256:8092a5a06ad9a7a247f2a76ace121183dc4e1a84c259cf9c2ce3bbb69fac3582",
-                "sha256:832339223b9ce56b7b15168e691ae654d345ac1635eeb367ade9ecfe0e66bee0",
-                "sha256:8ca9dca965bd86ea3631b975d63b0693566d3cc347e55786d5514988b6f5b84c",
-                "sha256:96f99219dddb33e235a37283306834700b63170d7bb2a1ee17e41c6d589c8eb9",
-                "sha256:9b6305295b6591e45f069d3553c54d50cc47629eb5c218aac99e0f7fafbf90a1",
-                "sha256:a62162be05edf64f819925ea88d09d18b09bebf20971b363ce0c24e8b4aa14c0",
-                "sha256:aacc8623ffe7999a97935eeabbd24b1ae701d08ea8f874a6ff050e93c3e658cf",
-                "sha256:b45bab9f224de276b7bc916f6306b86283f6aa8afe7ed4133423efb42015a898",
-                "sha256:b88fa3b8a3469f22b4f13d045d9bd3eda797aa4e406fde0a2644bc92bbdd4bdd",
-                "sha256:b8a686a6c98872007aa41fdbb2e86dc03b287d951ff4a7f1da77fb7f14113e4d",
-                "sha256:bd904c0dec29bbd0769887a816657491721d5f545c29e30fd9d7a1a275dc80ab",
-                "sha256:bf4f896c42c63d1f22039ad57de2644c72587756c0cfb3cc3b7530cfe228277f",
-                "sha256:c13d311a4c4a8d671f5860317eb5f09591fbe8259676b86a85769423b544451e",
-                "sha256:c2c6c56ee97485a127555c9595c069201b5161de9d05495fbe2132b5ac104786",
-                "sha256:c32c91a0f1ac779cbd73e62430de3d3502bbc45ffe5bb6c376015acfa848144b",
-                "sha256:c3466a84fce42c2016113101018a9981804097bacbab029c2d5b4fcb224b89de",
-                "sha256:c454ad88e56e80e44f824ef8366bb7e4c3def12999151fd5c0ea76a18fe9aa3e",
-                "sha256:c8a2b7ccff330ae4c460aff36626f911f918555660cc28163417cb84ffb25789",
-                "sha256:cb905f3d2e290a8b8f1579d3984f2cfa7c3a29cc7cba608540ceeed18513f520",
-                "sha256:cfcf28ed4ce9ced47b9b9670a4f0d3d3c0e4d4779ad4dadb1ad468b097f808aa",
-                "sha256:dd3e6547ecf842a29cf25123fbf8d2461c53c8d37aa20d87ecee130c89b7079b",
-                "sha256:de7fd57765398d141949946c84f3590a68cf5887dac3fc52388df0639b01eda4",
-                "sha256:ea37320877d56a7f0a1e6a625d892cf963aa7f570013499f5b8d5ab8402b5625",
-                "sha256:f1fce1e4929157b2afeb4bb7069204d4370bab9f4fc03ca1fbec8bd601f8c87d",
-                "sha256:f43109822df2d3faac7aad79613f5f02e4eab0fc8ad7932d2e70e2a83bd49c26"
-            ],
-            "version": "==2020.10.28"
+                "sha256:02951b7dacb123d8ea6da44fe45ddd084aa6777d4b2454fa0da61d569c6fa538",
+                "sha256:0d08e71e70c0237883d0bef12cad5145b84c3705e9c6a588b2a9c7080e5af2a4",
+                "sha256:1862a9d9194fae76a7aaf0150d5f2a8ec1da89e8b55890b1786b8f88a0f619dc",
+                "sha256:1ab79fcb02b930de09c76d024d279686ec5d532eb814fd0ed1e0051eb8bd2daa",
+                "sha256:1fa7ee9c2a0e30405e21031d07d7ba8617bc590d391adfc2b7f1e8b99f46f444",
+                "sha256:262c6825b309e6485ec2493ffc7e62a13cf13fb2a8b6d212f72bd53ad34118f1",
+                "sha256:2a11a3e90bd9901d70a5b31d7dd85114755a581a5da3fc996abfefa48aee78af",
+                "sha256:2c99e97d388cd0a8d30f7c514d67887d8021541b875baf09791a3baad48bb4f8",
+                "sha256:3128e30d83f2e70b0bed9b2a34e92707d0877e460b402faca908c6667092ada9",
+                "sha256:38c8fd190db64f513fe4e1baa59fed086ae71fa45083b6936b52d34df8f86a88",
+                "sha256:3bddc701bdd1efa0d5264d2649588cbfda549b2899dc8d50417e47a82e1387ba",
+                "sha256:4902e6aa086cbb224241adbc2f06235927d5cdacffb2425c73e6570e8d862364",
+                "sha256:49cae022fa13f09be91b2c880e58e14b6da5d10639ed45ca69b85faf039f7a4e",
+                "sha256:56e01daca75eae420bce184edd8bb341c8eebb19dd3bce7266332258f9fb9dd7",
+                "sha256:5862975b45d451b6db51c2e654990c1820523a5b07100fc6903e9c86575202a0",
+                "sha256:6a8ce43923c518c24a2579fda49f093f1397dad5d18346211e46f134fc624e31",
+                "sha256:6c54ce4b5d61a7129bad5c5dc279e222afd00e721bf92f9ef09e4fae28755683",
+                "sha256:6e4b08c6f8daca7d8f07c8d24e4331ae7953333dbd09c648ed6ebd24db5a10ee",
+                "sha256:717881211f46de3ab130b58ec0908267961fadc06e44f974466d1887f865bd5b",
+                "sha256:749078d1eb89484db5f34b4012092ad14b327944ee7f1c4f74d6279a6e4d1884",
+                "sha256:7913bd25f4ab274ba37bc97ad0e21c31004224ccb02765ad984eef43e04acc6c",
+                "sha256:7a25fcbeae08f96a754b45bdc050e1fb94b95cab046bf56b016c25e9ab127b3e",
+                "sha256:80ef188c0e47a6c964eed71c55a73c245f8daf9f0a4a9d804e91275afb468ca4",
+                "sha256:83d6b356e116ca119db8e7c6fc2983289d87b27b3fac238cfe5dca529d884562",
+                "sha256:842fb985b2b99a82a2b145b6bbd588c5f5cfd83693402920fcb985d515794666",
+                "sha256:8b882a78c320478b12ff024e81dc7d43c1462aa4a3341c754ee65d857a521f85",
+                "sha256:8f6a2229e8ad946e36815f2a03386bb8353d4bde368fdf8ca5f0cb97264d3b5c",
+                "sha256:9801c4c1d9ae6a70aeb2128e5b4b68c45d4f0af0d1535500884d644fa9b768c6",
+                "sha256:a15f64ae3a027b64496a71ab1f722355e570c3fac5ba2801cafce846bf5af01d",
+                "sha256:a3d748383762e56337c39ab35c6ed4deb88df5326f97a38946ddd19028ecce6b",
+                "sha256:a63f1a07932c9686d2d416fb295ec2c01ab246e89b4d58e5fa468089cab44b70",
+                "sha256:b2b1a5ddae3677d89b686e5c625fc5547c6e492bd755b520de5332773a8af06b",
+                "sha256:b2f4007bff007c96a173e24dcda236e5e83bde4358a557f9ccf5e014439eae4b",
+                "sha256:baf378ba6151f6e272824b86a774326f692bc2ef4cc5ce8d5bc76e38c813a55f",
+                "sha256:bafb01b4688833e099d79e7efd23f99172f501a15c44f21ea2118681473fdba0",
+                "sha256:bba349276b126947b014e50ab3316c027cac1495992f10e5682dc677b3dfa0c5",
+                "sha256:c084582d4215593f2f1d28b65d2a2f3aceff8342aa85afd7be23a9cad74a0de5",
+                "sha256:d1ebb090a426db66dd80df8ca85adc4abfcbad8a7c2e9a5ec7513ede522e0a8f",
+                "sha256:d2d8ce12b7c12c87e41123997ebaf1a5767a5be3ec545f64675388970f415e2e",
+                "sha256:e32f5f3d1b1c663af7f9c4c1e72e6ffe9a78c03a31e149259f531e0fed826512",
+                "sha256:e3faaf10a0d1e8e23a9b51d1900b72e1635c2d5b0e1bea1c18022486a8e2e52d",
+                "sha256:f7d29a6fc4760300f86ae329e3b6ca28ea9c20823df123a2ea8693e967b29917",
+                "sha256:f8f295db00ef5f8bae530fc39af0b40486ca6068733fb860b42115052206466f"
+            ],
+            "version": "==2020.11.13"
         },
         "scikit-learn": {
             "hashes": [
+                "sha256:090bbf144fd5823c1f2efa3e1a9bf180295b24294ca8f478e75b40ed54f8036e",
                 "sha256:0a127cc70990d4c15b1019680bfedc7fec6c23d14d3719fdf9b64b22d37cdeca",
                 "sha256:0d39748e7c9669ba648acf40fb3ce96b8a07b240db6888563a7cb76e05e0d9cc",
                 "sha256:1b8a391de95f6285a2f9adffb7db0892718950954b7149a70c783dc848f104ea",
@@ -767,13 +456,6 @@
             "markers": "python_version >= '3.6'",
             "version": "==1.5.4"
         },
-        "service-identity": {
-            "hashes": [
-                "sha256:001c0707759cb3de7e49c078a7c0c9cd12594161d3bf06b9c254fdcb1a60dc36",
-                "sha256:0858a54aabc5b459d1aafa8a518ed2081a285087f349fe3e55197989232e2e2d"
-            ],
-            "version": "==18.1.0"
-        },
         "six": {
             "hashes": [
                 "sha256:30639c035cdb23534cd4aa2dd52c3bf48f06e5f4a941509c8bafd8ce11080259",
@@ -798,48 +480,6 @@
             "markers": "python_version >= '3.5'",
             "version": "==2.1.0"
         },
-        "twisted": {
-            "extras": [
-                "tls"
-            ],
-            "hashes": [
-                "sha256:0150dae5adc962d15e00054cc6926f1e64763fb8dd26e1632593ac06e592104b",
-                "sha256:040eb6641125d2a9a09cf198ec7b83dd8858c6f51f6770325ed9959c00f5098f",
-                "sha256:147780b8caf21ba2aef3688628eaf13d7e7fe02a86747cd54bfaf2140538f042",
-                "sha256:158ddb80719a4813d292293ac44ba41d8b56555ed009d90994a278237ee63d2c",
-                "sha256:15e52271f08f62e2230ff093e0278aa01c9dac057c4557cadadd2429eed86a3e",
-                "sha256:2182000d6ffc05d269e6c03bfcec8b57e20259ca1086180edaedec3f1e689292",
-                "sha256:25ffcf37944bdad4a99981bc74006d735a678d2b5c193781254fbbb6d69e3b22",
-                "sha256:3281d9ce889f7b21bdb73658e887141aa45a102baf3b2320eafcfba954fcefec",
-                "sha256:356e8d8dd3590e790e3dba4db139eb8a17aca64b46629c622e1b1597a4a92478",
-                "sha256:70952c56e4965b9f53b180daecf20a9595cf22b8d0935cd3bd664c90273c3ab2",
-                "sha256:7408c6635ee1b96587289283ebe90ee15dbf9614b05857b446055116bc822d29",
-                "sha256:7c547fd0215db9da8a1bc23182b309e84a232364cc26d829e9ee196ce840b114",
-                "sha256:894f6f3cfa57a15ea0d0714e4283913a5f2511dbd18653dd148eba53b3919797",
-                "sha256:94ac3d55a58c90e2075c5fe1853f2aa3892b73e3bf56395f743aefde8605eeaa",
-                "sha256:a58e61a2a01e5bcbe3b575c0099a2bcb8d70a75b1a087338e0c48dd6e01a5f15",
-                "sha256:c09c47ff9750a8e3aa60ad169c4b95006d455a29b80ad0901f031a103b2991cd",
-                "sha256:ca3a0b8c9110800e576d89b5337373e52018b41069bc879f12fa42b7eb2d0274",
-                "sha256:cd1dc5c85b58494138a3917752b54bb1daa0045d234b7c132c37a61d5483ebad",
-                "sha256:cdbc4c7f0cd7a2218b575844e970f05a1be1861c607b0e048c9bceca0c4d42f7",
-                "sha256:d267125cc0f1e8a0eed6319ba4ac7477da9b78a535601c49ecd20c875576433a",
-                "sha256:d72c55b5d56e176563b91d11952d13b01af8725c623e498db5507b6614fc1e10",
-                "sha256:d95803193561a243cb0401b0567c6b7987d3f2a67046770e1dccd1c9e49a9780",
-                "sha256:e92703bed0cc21d6cb5c61d66922b3b1564015ca8a51325bd164a5e33798d504",
-                "sha256:f058bd0168271de4dcdc39845b52dd0a4a2fecf5f1246335f13f5e96eaebb467",
-                "sha256:f3c19e5bd42bbe4bf345704ad7c326c74d3fd7a1b3844987853bef180be638d4"
-            ],
-            "markers": "python_version >= '2.7' and python_version not in '3.0, 3.1, 3.2, 3.3, 3.4'",
-            "version": "==20.3.0"
-        },
-        "txaio": {
-            "hashes": [
-                "sha256:17938f2bca4a9cabce61346758e482ca4e600160cbc28e861493eac74a19539d",
-                "sha256:38a469daf93c37e5527cb062653d6393ae11663147c42fab7ddc3f6d00d434ae"
-            ],
-            "markers": "python_version >= '3.5'",
-            "version": "==20.4.1"
-        },
         "tzlocal": {
             "hashes": [
                 "sha256:643c97c5294aedc737780a49d9df30889321cbe1204eac2c2ec6134035a92e44",
@@ -849,6 +489,7 @@
         },
         "watchdog": {
             "hashes": [
+                "sha256:034c85530b647486e8c8477410fe79476511282658f2ce496f97106d9e5acfb8",
                 "sha256:4214e1379d128b0588021880ccaf40317ee156d4603ac388b9adcf29165e0c04"
             ],
             "index": "pypi",
@@ -877,66 +518,6 @@
             ],
             "index": "pypi",
             "version": "==2.7.4"
-        },
-        "zope.interface": {
-            "hashes": [
-                "sha256:05a97ba92c1c7c26f25c9f671aa1ef85ffead6cdad13770e5b689cf983adc7e1",
-                "sha256:07d61722dd7d85547b7c6b0f5486b4338001fab349f2ac5cabc0b7182eb3425d",
-                "sha256:09fc3922f235703c0b76f8234867685eee68a24a49fffa2220975f6142db45f1",
-                "sha256:0a990dcc97806e5980bbb54b2e46b9cde9e48932d8e6984daf71ef1745516123",
-                "sha256:150e8bcb7253a34a4535aeea3de36c0bb3b1a6a47a183a95d65a194b3e07f232",
-                "sha256:1743bcfe45af8846b775086471c28258f4c6e9ee8ef37484de4495f15a98b549",
-                "sha256:1b5f6c8fff4ed32aa2dd43e84061bc8346f32d3ba6ad6e58f088fe109608f102",
-                "sha256:21e49123f375703cf824214939d39df0af62c47d122d955b2a8d9153ea08cfd5",
-                "sha256:21f579134a47083ffb5ddd1307f0405c91aa8b61ad4be6fd5af0171474fe0c45",
-                "sha256:27c267dc38a0f0079e96a2945ee65786d38ef111e413c702fbaaacbab6361d00",
-                "sha256:299bde0ab9e5c4a92f01a152b7fbabb460f31343f1416f9b7b983167ab1e33bc",
-                "sha256:2ab88d8f228f803fcb8cb7d222c579d13dab2d3622c51e8cf321280da01102a7",
-                "sha256:2ced4c35061eea623bc84c7711eedce8ecc3c2c51cd9c6afa6290df3bae9e104",
-                "sha256:2dcab01c660983ba5e5a612e0c935141ccbee67d2e2e14b833e01c2354bd8034",
-                "sha256:32546af61a9a9b141ca38d971aa6eb9800450fa6620ce6323cc30eec447861f3",
-                "sha256:32b40a4c46d199827d79c86bb8cb88b1bbb764f127876f2cb6f3a47f63dbada3",
-                "sha256:3cc94c69f6bd48ed86e8e24f358cb75095c8129827df1298518ab860115269a4",
-                "sha256:42b278ac0989d6f5cf58d7e0828ea6b5951464e3cf2ff229dd09a96cb6ba0c86",
-                "sha256:495b63fd0302f282ee6c1e6ea0f1c12cb3d1a49c8292d27287f01845ff252a96",
-                "sha256:4af87cdc0d4b14e600e6d3d09793dce3b7171348a094ba818e2a68ae7ee67546",
-                "sha256:4b94df9f2fdde7b9314321bab8448e6ad5a23b80542dcab53e329527d4099dcb",
-                "sha256:4c48ddb63e2b20fba4c6a2bf81b4d49e99b6d4587fb67a6cd33a2c1f003af3e3",
-                "sha256:4df9afd17bd5477e9f8c8b6bb8507e18dd0f8b4efe73bb99729ff203279e9e3b",
-                "sha256:518950fe6a5d56f94ba125107895f938a4f34f704c658986eae8255edb41163b",
-                "sha256:538298e4e113ccb8b41658d5a4b605bebe75e46a30ceca22a5a289cf02c80bec",
-                "sha256:55465121e72e208a7b69b53de791402affe6165083b2ea71b892728bd19ba9ae",
-                "sha256:588384d70a0f19b47409cfdb10e0c27c20e4293b74fc891df3d8eb47782b8b3e",
-                "sha256:6278c080d4afffc9016e14325f8734456831124e8c12caa754fd544435c08386",
-                "sha256:64ea6c221aeee4796860405e1aedec63424cda4202a7ad27a5066876db5b0fd2",
-                "sha256:681dbb33e2b40262b33fd383bae63c36d33fd79fa1a8e4092945430744ffd34a",
-                "sha256:6936aa9da390402d646a32a6a38d5409c2d2afb2950f045a7d02ab25a4e7d08d",
-                "sha256:778d0ec38bbd288b150a3ae363c8ffd88d2207a756842495e9bffd8a8afbc89a",
-                "sha256:8251f06a77985a2729a8bdbefbae79ee78567dddc3acbd499b87e705ca59fe24",
-                "sha256:83b4aa5344cce005a9cff5d0321b2e318e871cc1dfc793b66c32dd4f59e9770d",
-                "sha256:844fad925ac5c2ad4faaceb3b2520ad016b5280105c6e16e79838cf951903a7b",
-                "sha256:8ceb3667dd13b8133f2e4d637b5b00f240f066448e2aa89a41f4c2d78a26ce50",
-                "sha256:92dc0fb79675882d0b6138be4bf0cec7ea7c7eede60aaca78303d8e8dbdaa523",
-                "sha256:974f5957e66a7524ea81df7b2686a456bfaf0408dbb7353ddfbedb594eadfef6",
-                "sha256:9789bd945e9f5bd026ed3f5b453d640befb8b1fc33a779c1fe8d3eb21fe3fb4a",
-                "sha256:a2b6d6eb693bc2fc6c484f2e5d93bd0b0da803fa77bf974f160533e555e4d095",
-                "sha256:aab9f1e34d810feb00bf841993552b8fcc6ae71d473c505381627143d0018a6a",
-                "sha256:abb61afd84f23099ac6099d804cdba9bd3b902aaaded3ffff47e490b0a495520",
-                "sha256:adf9ee115ae8ff8b6da4b854b4152f253b390ba64407a22d75456fe07dcbda65",
-                "sha256:aedc6c672b351afe6dfe17ff83ee5e7eb6ed44718f879a9328a68bdb20b57e11",
-                "sha256:b7a00ecb1434f8183395fac5366a21ee73d14900082ca37cf74993cf46baa56c",
-                "sha256:ba32f4a91c1cb7314c429b03afbf87b1fff4fb1c8db32260e7310104bd77f0c7",
-                "sha256:cbd0f2cbd8689861209cd89141371d3a22a11613304d1f0736492590aa0ab332",
-                "sha256:e4bc372b953bf6cec65a8d48482ba574f6e051621d157cf224227dbb55486b1e",
-                "sha256:eccac3d9aadc68e994b6d228cb0c8919fc47a5350d85a1b4d3d81d1e98baf40c",
-                "sha256:efd550b3da28195746bb43bd1d815058181a7ca6d9d6aa89dd37f5eefe2cacb7",
-                "sha256:efef581c8ba4d990770875e1a2218e856849d32ada2680e53aebc5d154a17e20",
-                "sha256:f057897711a630a0b7a6a03f1acf379b6ba25d37dc5dc217a97191984ba7f2fc",
-                "sha256:f37d45fab14ffef9d33a0dc3bc59ce0c5313e2253323312d47739192da94f5fd",
-                "sha256:f44906f70205d456d503105023041f1e63aece7623b31c390a0103db4de17537"
-            ],
-            "markers": "python_version >= '2.7' and python_version not in '3.0, 3.1, 3.2, 3.3, 3.4'",
-            "version": "==5.2.0"
         }
     },
     "develop": {
@@ -1245,6 +826,7 @@
         },
         "pytest-env": {
             "hashes": [
+                "sha256:33b4030383a021924fe3f3ba5ca4311990d8b1d02ca77389c2be020c4500f96a",
                 "sha256:7e94956aef7f2764f3c147d216ce066bf6c42948bb9e293169b1b1c880a580c2"
             ],
             "index": "pypi",
@@ -1261,6 +843,7 @@
         },
         "pytest-sugar": {
             "hashes": [
+                "sha256:67a55a83c7b2717ad607704d3fe9004bb6543b54017ef82f9c6590acc38c1aec",
                 "sha256:b1b2186b0a72aada6859bea2a5764145e3aaa2c1cfbb23c3a19b5f7b697563d3"
             ],
             "index": "pypi",
@@ -1314,11 +897,11 @@
         },
         "sphinx": {
             "hashes": [
-                "sha256:1c21e7c5481a31b531e6cbf59c3292852ccde175b504b00ce2ff0b8f4adc3649",
-                "sha256:3abdb2c57a65afaaa4f8573cbabd5465078eb6fd282c1e4f87f006875a7ec0c7"
-            ],
-            "index": "pypi",
-            "version": "==3.3.0"
+                "sha256:1e8d592225447104d1172be415bc2972bd1357e3e12fdc76edf2261105db4300",
+                "sha256:d4e59ad4ea55efbb3c05cde3bfc83bfc14f0c95aa95c3d75346fcce186a47960"
+            ],
+            "index": "pypi",
+            "version": "==3.3.1"
         },
         "sphinx-rtd-theme": {
             "hashes": [
